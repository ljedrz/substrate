--- conflicted
+++ resolved
@@ -94,10 +94,7 @@
 use frame_support::{
 	decl_module, decl_event, decl_storage, Parameter, debug, decl_error,
 	traits::Get,
-<<<<<<< HEAD
 	weights::Weight,
-=======
->>>>>>> 31d5d3bb
 };
 use frame_system::{self as system, ensure_none};
 use frame_system::offchain::{
@@ -319,7 +316,6 @@
 
 		fn deposit_event() = default;
 
-<<<<<<< HEAD
 		/// # <weight>
 		/// - Complexity: `O(K + E)` where K is length of `Keys` and E is length of
 		///   `Heartbeat.network_state.external_address`
@@ -339,9 +335,6 @@
 				1_200_000.saturating_mul(heartbeat.network_state.external_addresses.len() as Weight)
 			)
 		]
-=======
-		#[weight = 0]
->>>>>>> 31d5d3bb
 		fn heartbeat(
 			origin,
 			heartbeat: Heartbeat<T::BlockNumber>,
