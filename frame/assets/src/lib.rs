// Copyright 2017-2020 Parity Technologies (UK) Ltd.
// This file is part of Substrate.

// Substrate is free software: you can redistribute it and/or modify
// it under the terms of the GNU General Public License as published by
// the Free Software Foundation, either version 3 of the License, or
// (at your option) any later version.

// Substrate is distributed in the hope that it will be useful,
// but WITHOUT ANY WARRANTY; without even the implied warranty of
// MERCHANTABILITY or FITNESS FOR A PARTICULAR PURPOSE.  See the
// GNU General Public License for more details.

// You should have received a copy of the GNU General Public License
// along with Substrate.  If not, see <http://www.gnu.org/licenses/>.

//! # Assets Module
//!
//! A simple, secure module for dealing with fungible assets.
//!
//! ## Overview
//!
//! The Assets module provides functionality for asset management of fungible asset classes
//! with a fixed supply, including:
//!
//! * Asset Issuance
//! * Asset Transfer
//! * Asset Destruction
//!
//! To use it in your runtime, you need to implement the assets [`Trait`](./trait.Trait.html).
//!
//! The supported dispatchable functions are documented in the [`Call`](./enum.Call.html) enum.
//!
//! ### Terminology
//!
//! * **Asset issuance:** The creation of a new asset, whose total supply will belong to the
//!   account that issues the asset.
//! * **Asset transfer:** The action of transferring assets from one account to another.
//! * **Asset destruction:** The process of an account removing its entire holding of an asset.
//! * **Fungible asset:** An asset whose units are interchangeable.
//! * **Non-fungible asset:** An asset for which each unit has unique characteristics.
//!
//! ### Goals
//!
//! The assets system in Substrate is designed to make the following possible:
//!
//! * Issue a unique asset to its creator's account.
//! * Move assets between accounts.
//! * Remove an account's balance of an asset when requested by that account's owner and update
//!   the asset's total supply.
//!
//! ## Interface
//!
//! ### Dispatchable Functions
//!
//! * `issue` - Issues the total supply of a new fungible asset to the account of the caller of the function.
//! * `transfer` - Transfers an `amount` of units of fungible asset `id` from the balance of
//! the function caller's account (`origin`) to a `target` account.
//! * `destroy` - Destroys the entire holding of a fungible asset `id` associated with the account
//! that called the function.
//!
//! Please refer to the [`Call`](./enum.Call.html) enum and its associated variants for documentation on each function.
//!
//! ### Public Functions
//! <!-- Original author of descriptions: @gavofyork -->
//!
//! * `balance` - Get the asset `id` balance of `who`.
//! * `total_supply` - Get the total supply of an asset `id`.
//!
//! Please refer to the [`Module`](./struct.Module.html) struct for details on publicly available functions.
//!
//! ## Usage
//!
//! The following example shows how to use the Assets module in your runtime by exposing public functions to:
//!
//! * Issue a new fungible asset for a token distribution event (airdrop).
//! * Query the fungible asset holding balance of an account.
//! * Query the total supply of a fungible asset that has been issued.
//!
//! ### Prerequisites
//!
//! Import the Assets module and types and derive your runtime's configuration traits from the Assets module trait.
//!
//! ### Simple Code Snippet
//!
//! ```rust,ignore
//! use pallet_assets as assets;
//! use frame_support::{decl_module, dispatch, ensure};
//! use frame_system::{self as system, ensure_signed};
//!
//! pub trait Trait: assets::Trait { }
//!
//! decl_module! {
//! 	pub struct Module<T: Trait> for enum Call where origin: T::Origin {
//! 		pub fn issue_token_airdrop(origin) -> dispatch::DispatchResult {
//! 			let sender = ensure_signed(origin).map_err(|e| e.as_str())?;
//!
//! 			const ACCOUNT_ALICE: u64 = 1;
//! 			const ACCOUNT_BOB: u64 = 2;
//! 			const COUNT_AIRDROP_RECIPIENTS: u64 = 2;
//! 			const TOKENS_FIXED_SUPPLY: u64 = 100;
//!
//! 			ensure!(!COUNT_AIRDROP_RECIPIENTS.is_zero(), "Divide by zero error.");
//!
//! 			let asset_id = Self::next_asset_id();
//!
//! 			<NextAssetId<T>>::mutate(|asset_id| *asset_id += 1);
//! 			<Balances<T>>::insert((asset_id, &ACCOUNT_ALICE), TOKENS_FIXED_SUPPLY / COUNT_AIRDROP_RECIPIENTS);
//! 			<Balances<T>>::insert((asset_id, &ACCOUNT_BOB), TOKENS_FIXED_SUPPLY / COUNT_AIRDROP_RECIPIENTS);
//! 			<TotalSupply<T>>::insert(asset_id, TOKENS_FIXED_SUPPLY);
//!
//! 			Self::deposit_event(RawEvent::Issued(asset_id, sender, TOKENS_FIXED_SUPPLY));
//! 			Ok(())
//! 		}
//! 	}
//! }
//! ```
//!
//! ## Assumptions
//!
//! Below are assumptions that must be upheld when using this module.  If any of
//! them are violated, the behavior of this module is undefined.
//!
//! * The total count of assets should be less than
//!   `Trait::AssetId::max_value()`.
//!
//! ## Related Modules
//!
//! * [`System`](../frame_system/index.html)
//! * [`Support`](../frame_support/index.html)

// Ensure we're `no_std` when compiling for Wasm.
#![cfg_attr(not(feature = "std"), no_std)]

use frame_support::{Parameter, decl_module, decl_event, decl_storage, decl_error, ensure};
use sp_runtime::traits::{Member, AtLeast32Bit, Zero, StaticLookup};
use frame_system::{self as system, ensure_signed};
use sp_runtime::traits::One;

/// The module configuration trait.
pub trait Trait: frame_system::Trait {
	/// The overarching event type.
	type Event: From<Event<Self>> + Into<<Self as frame_system::Trait>::Event>;

	/// The units in which we record balances.
	type Balance: Member + Parameter + AtLeast32Bit + Default + Copy;

	/// The arithmetic type of asset identifier.
	type AssetId: Parameter + AtLeast32Bit + Default + Copy;
}

decl_module! {
	pub struct Module<T: Trait> for enum Call where origin: T::Origin {
		type Error = Error<T>;

		fn deposit_event() = default;
		/// Issue a new class of fungible assets. There are, and will only ever be, `total`
		/// such assets and they'll all belong to the `origin` initially. It will have an
		/// identifier `AssetId` instance: this will be specified in the `Issued` event.
		///
<<<<<<< HEAD
		/// `O(1)`
		#[weight = SimpleDispatchInfo::FixedNormal(MINIMUM_WEIGHT)]
=======
		/// # <weight>
		/// - `O(1)`
		/// - 1 storage mutation (codec `O(1)`).
		/// - 2 storage writes (condec `O(1)`).
		/// - 1 event.
		/// # </weight>
		#[weight = 0]
>>>>>>> 31d5d3bb
		fn issue(origin, #[compact] total: T::Balance) {
			let origin = ensure_signed(origin)?;

			let id = Self::next_asset_id();
			<NextAssetId<T>>::mutate(|id| *id += One::one());

			<Balances<T>>::insert((id, &origin), total);
			<TotalSupply<T>>::insert(id, total);

			Self::deposit_event(RawEvent::Issued(id, origin, total));
		}

		/// Move some assets from one holder to another.
		///
<<<<<<< HEAD
		/// `O(1)`
		#[weight = SimpleDispatchInfo::FixedNormal(MINIMUM_WEIGHT)]
=======
		/// # <weight>
		/// - `O(1)`
		/// - 1 static lookup
		/// - 2 storage mutations (codec `O(1)`).
		/// - 1 event.
		/// # </weight>
		#[weight = 0]
>>>>>>> 31d5d3bb
		fn transfer(origin,
			#[compact] id: T::AssetId,
			target: <T::Lookup as StaticLookup>::Source,
			#[compact] amount: T::Balance
		) {
			let origin = ensure_signed(origin)?;
			let origin_account = (id, origin.clone());
			let origin_balance = <Balances<T>>::get(&origin_account);
			let target = T::Lookup::lookup(target)?;
			ensure!(!amount.is_zero(), Error::<T>::AmountZero);
			ensure!(origin_balance >= amount, Error::<T>::BalanceLow);

			Self::deposit_event(RawEvent::Transferred(id, origin, target.clone(), amount));
			<Balances<T>>::insert(origin_account, origin_balance - amount);
			<Balances<T>>::mutate((id, target), |balance| *balance += amount);
		}

		/// Destroy any assets of `id` owned by `origin`.
		///
<<<<<<< HEAD
		/// `O(1)`.
		#[weight = SimpleDispatchInfo::FixedNormal(MINIMUM_WEIGHT)]
=======
		/// # <weight>
		/// - `O(1)`
		/// - 1 storage mutation (codec `O(1)`).
		/// - 1 storage deletion (codec `O(1)`).
		/// - 1 event.
		/// # </weight>
		#[weight = 0]
>>>>>>> 31d5d3bb
		fn destroy(origin, #[compact] id: T::AssetId) {
			let origin = ensure_signed(origin)?;
			let balance = <Balances<T>>::take((id, &origin));
			ensure!(!balance.is_zero(), Error::<T>::BalanceZero);

			<TotalSupply<T>>::mutate(id, |total_supply| *total_supply -= balance);
			Self::deposit_event(RawEvent::Destroyed(id, origin, balance));
		}
	}
}

decl_event! {
	pub enum Event<T> where
		<T as frame_system::Trait>::AccountId,
		<T as Trait>::Balance,
		<T as Trait>::AssetId,
	{
		/// Some assets were issued.
		Issued(AssetId, AccountId, Balance),
		/// Some assets were transferred.
		Transferred(AssetId, AccountId, AccountId, Balance),
		/// Some assets were destroyed.
		Destroyed(AssetId, AccountId, Balance),
	}
}

decl_error! {
	pub enum Error for Module<T: Trait> {
		/// Transfer amount should be non-zero
		AmountZero,
		/// Account balance must be greater than or equal to the transfer amount
		BalanceLow,
		/// Balance should be non-zero
		BalanceZero,
	}
}

decl_storage! {
	trait Store for Module<T: Trait> as Assets {
		/// The number of units of assets held by any given account.
		Balances: map hasher(blake2_128_concat) (T::AssetId, T::AccountId) => T::Balance;
		/// The next asset identifier up for grabs.
		NextAssetId get(fn next_asset_id): T::AssetId;
		/// The total unit supply of an asset.
		TotalSupply: map hasher(twox_64_concat) T::AssetId => T::Balance;
	}
}

// The main implementation block for the module.
impl<T: Trait> Module<T> {
	// Public immutables

	/// Get the asset `id` balance of `who`.
	///
	/// `O(1)`
	pub fn balance(id: T::AssetId, who: T::AccountId) -> T::Balance {
		<Balances<T>>::get((id, who))
	}

	/// Get the total supply of an asset `id`.
	///
	/// `O(1)`
	pub fn total_supply(id: T::AssetId) -> T::Balance {
		<TotalSupply<T>>::get(id)
	}
}

#[cfg(test)]
mod tests {
	use super::*;

	use frame_support::{impl_outer_origin, assert_ok, assert_noop, parameter_types, weights::Weight};
	use sp_core::H256;
	// The testing primitives are very useful for avoiding having to work with signatures
	// or public keys. `u64` is used as the `AccountId` and no `Signature`s are required.
	use sp_runtime::{Perbill, traits::{BlakeTwo256, IdentityLookup}, testing::Header};

	impl_outer_origin! {
		pub enum Origin for Test  where system = frame_system {}
	}

	// For testing the pallet, we construct most of a mock runtime. This means
	// first constructing a configuration type (`Test`) which `impl`s each of the
	// configuration traits of pallets we want to use.
	#[derive(Clone, Eq, PartialEq)]
	pub struct Test;
	parameter_types! {
		pub const BlockHashCount: u64 = 250;
		pub const MaximumBlockWeight: Weight = 1024;
		pub const MaximumBlockLength: u32 = 2 * 1024;
		pub const AvailableBlockRatio: Perbill = Perbill::one();
	}
	impl frame_system::Trait for Test {
		type Origin = Origin;
		type Index = u64;
		type Call = ();
		type BlockNumber = u64;
		type Hash = H256;
		type Hashing = BlakeTwo256;
		type AccountId = u64;
		type Lookup = IdentityLookup<Self::AccountId>;
		type Header = Header;
		type Event = ();
		type BlockHashCount = BlockHashCount;
		type MaximumBlockWeight = MaximumBlockWeight;
		type DbWeight = ();
		type BlockExecutionWeight = ();
		type ExtrinsicBaseWeight = ();
		type AvailableBlockRatio = AvailableBlockRatio;
		type MaximumBlockLength = MaximumBlockLength;
		type Version = ();
		type ModuleToIndex = ();
		type AccountData = ();
		type OnNewAccount = ();
		type OnKilledAccount = ();
	}
	impl Trait for Test {
		type Event = ();
		type Balance = u64;
		type AssetId = u32;
	}
	type Assets = Module<Test>;

	// This function basically just builds a genesis storage key/value store according to
	// our desired mockup.
	fn new_test_ext() -> sp_io::TestExternalities {
		frame_system::GenesisConfig::default().build_storage::<Test>().unwrap().into()
	}

	#[test]
	fn issuing_asset_units_to_issuer_should_work() {
		new_test_ext().execute_with(|| {
			assert_ok!(Assets::issue(Origin::signed(1), 100));
			assert_eq!(Assets::balance(0, 1), 100);
		});
	}

	#[test]
	fn querying_total_supply_should_work() {
		new_test_ext().execute_with(|| {
			assert_ok!(Assets::issue(Origin::signed(1), 100));
			assert_eq!(Assets::balance(0, 1), 100);
			assert_ok!(Assets::transfer(Origin::signed(1), 0, 2, 50));
			assert_eq!(Assets::balance(0, 1), 50);
			assert_eq!(Assets::balance(0, 2), 50);
			assert_ok!(Assets::transfer(Origin::signed(2), 0, 3, 31));
			assert_eq!(Assets::balance(0, 1), 50);
			assert_eq!(Assets::balance(0, 2), 19);
			assert_eq!(Assets::balance(0, 3), 31);
			assert_ok!(Assets::destroy(Origin::signed(3), 0));
			assert_eq!(Assets::total_supply(0), 69);
		});
	}

	#[test]
	fn transferring_amount_above_available_balance_should_work() {
		new_test_ext().execute_with(|| {
			assert_ok!(Assets::issue(Origin::signed(1), 100));
			assert_eq!(Assets::balance(0, 1), 100);
			assert_ok!(Assets::transfer(Origin::signed(1), 0, 2, 50));
			assert_eq!(Assets::balance(0, 1), 50);
			assert_eq!(Assets::balance(0, 2), 50);
		});
	}

	#[test]
	fn transferring_amount_more_than_available_balance_should_not_work() {
		new_test_ext().execute_with(|| {
			assert_ok!(Assets::issue(Origin::signed(1), 100));
			assert_eq!(Assets::balance(0, 1), 100);
			assert_ok!(Assets::transfer(Origin::signed(1), 0, 2, 50));
			assert_eq!(Assets::balance(0, 1), 50);
			assert_eq!(Assets::balance(0, 2), 50);
			assert_ok!(Assets::destroy(Origin::signed(1), 0));
			assert_eq!(Assets::balance(0, 1), 0);
			assert_noop!(Assets::transfer(Origin::signed(1), 0, 1, 50), Error::<Test>::BalanceLow);
		});
	}

	#[test]
	fn transferring_less_than_one_unit_should_not_work() {
		new_test_ext().execute_with(|| {
			assert_ok!(Assets::issue(Origin::signed(1), 100));
			assert_eq!(Assets::balance(0, 1), 100);
			assert_noop!(Assets::transfer(Origin::signed(1), 0, 2, 0), Error::<Test>::AmountZero);
		});
	}

	#[test]
	fn transferring_more_units_than_total_supply_should_not_work() {
		new_test_ext().execute_with(|| {
			assert_ok!(Assets::issue(Origin::signed(1), 100));
			assert_eq!(Assets::balance(0, 1), 100);
			assert_noop!(Assets::transfer(Origin::signed(1), 0, 2, 101), Error::<Test>::BalanceLow);
		});
	}

	#[test]
	fn destroying_asset_balance_with_positive_balance_should_work() {
		new_test_ext().execute_with(|| {
			assert_ok!(Assets::issue(Origin::signed(1), 100));
			assert_eq!(Assets::balance(0, 1), 100);
			assert_ok!(Assets::destroy(Origin::signed(1), 0));
		});
	}

	#[test]
	fn destroying_asset_balance_with_zero_balance_should_not_work() {
		new_test_ext().execute_with(|| {
			assert_ok!(Assets::issue(Origin::signed(1), 100));
			assert_eq!(Assets::balance(0, 2), 0);
			assert_noop!(Assets::destroy(Origin::signed(2), 0), Error::<Test>::BalanceZero);
		});
	}
}<|MERGE_RESOLUTION|>--- conflicted
+++ resolved
@@ -158,10 +158,6 @@
 		/// such assets and they'll all belong to the `origin` initially. It will have an
 		/// identifier `AssetId` instance: this will be specified in the `Issued` event.
 		///
-<<<<<<< HEAD
-		/// `O(1)`
-		#[weight = SimpleDispatchInfo::FixedNormal(MINIMUM_WEIGHT)]
-=======
 		/// # <weight>
 		/// - `O(1)`
 		/// - 1 storage mutation (codec `O(1)`).
@@ -169,7 +165,6 @@
 		/// - 1 event.
 		/// # </weight>
 		#[weight = 0]
->>>>>>> 31d5d3bb
 		fn issue(origin, #[compact] total: T::Balance) {
 			let origin = ensure_signed(origin)?;
 
@@ -184,10 +179,6 @@
 
 		/// Move some assets from one holder to another.
 		///
-<<<<<<< HEAD
-		/// `O(1)`
-		#[weight = SimpleDispatchInfo::FixedNormal(MINIMUM_WEIGHT)]
-=======
 		/// # <weight>
 		/// - `O(1)`
 		/// - 1 static lookup
@@ -195,7 +186,6 @@
 		/// - 1 event.
 		/// # </weight>
 		#[weight = 0]
->>>>>>> 31d5d3bb
 		fn transfer(origin,
 			#[compact] id: T::AssetId,
 			target: <T::Lookup as StaticLookup>::Source,
@@ -215,10 +205,6 @@
 
 		/// Destroy any assets of `id` owned by `origin`.
 		///
-<<<<<<< HEAD
-		/// `O(1)`.
-		#[weight = SimpleDispatchInfo::FixedNormal(MINIMUM_WEIGHT)]
-=======
 		/// # <weight>
 		/// - `O(1)`
 		/// - 1 storage mutation (codec `O(1)`).
@@ -226,7 +212,6 @@
 		/// - 1 event.
 		/// # </weight>
 		#[weight = 0]
->>>>>>> 31d5d3bb
 		fn destroy(origin, #[compact] id: T::AssetId) {
 			let origin = ensure_signed(origin)?;
 			let balance = <Balances<T>>::take((id, &origin));
