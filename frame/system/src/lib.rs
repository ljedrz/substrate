// Copyright 2017-2020 Parity Technologies (UK) Ltd.
// This file is part of Substrate.

// Substrate is free software: you can redistribute it and/or modify
// it under the terms of the GNU General Public License as published by
// the Free Software Foundation, either version 3 of the License, or
// (at your option) any later version.

// Substrate is distributed in the hope that it will be useful,
// but WITHOUT ANY WARRANTY; without even the implied warranty of
// MERCHANTABILITY or FITNESS FOR A PARTICULAR PURPOSE.  See the
// GNU General Public License for more details.

// You should have received a copy of the GNU General Public License
// along with Substrate.  If not, see <http://www.gnu.org/licenses/>.

//! # System Module
//!
//! The System module provides low-level access to core types and cross-cutting utilities.
//! It acts as the base layer for other pallets to interact with the Substrate framework components.
//!
//! - [`system::Trait`](./trait.Trait.html)
//!
//! ## Overview
//!
//! The System module defines the core data types used in a Substrate runtime.
//! It also provides several utility functions (see [`Module`](./struct.Module.html)) for other FRAME pallets.
//!
//! In addition, it manages the storage items for extrinsics data, indexes, event records, and digest items,
//! among other things that support the execution of the current block.
//!
//! It also handles low-level tasks like depositing logs, basic set up and take down of
//! temporary storage entries, and access to previous block hashes.
//!
//! ## Interface
//!
//! ### Dispatchable Functions
//!
//! The System module does not implement any dispatchable functions.
//!
//! ### Public Functions
//!
//! See the [`Module`](./struct.Module.html) struct for details of publicly available functions.
//!
//! ### Signed Extensions
//!
//! The System module defines the following extensions:
//!
//!   - [`CheckWeight`]: Checks the weight and length of the block and ensure that it does not
//!     exceed the limits.
//!   - [`CheckNonce`]: Checks the nonce of the transaction. Contains a single payload of type
//!     `T::Index`.
//!   - [`CheckEra`]: Checks the era of the transaction. Contains a single payload of type `Era`.
//!   - [`CheckGenesis`]: Checks the provided genesis hash of the transaction. Must be a part of the
//!     signed payload of the transaction.
//!   - [`CheckVersion`]: Checks that the runtime version is the same as the one encoded in the
//!     transaction.
//!
//! Lookup the runtime aggregator file (e.g. `node/runtime`) to see the full list of signed
//! extensions included in a chain.
//!
//! ## Usage
//!
//! ### Prerequisites
//!
//! Import the System module and derive your module's configuration trait from the system trait.
//!
//! ### Example - Get extrinsic count and parent hash for the current block
//!
//! ```
//! use frame_support::{decl_module, dispatch, weights::SimpleDispatchInfo};
//! use frame_system::{self as system, ensure_signed};
//!
//! pub trait Trait: system::Trait {}
//!
//! decl_module! {
//! 	pub struct Module<T: Trait> for enum Call where origin: T::Origin {
//! 		#[weight = SimpleDispatchInfo::default()]
//! 		pub fn system_module_example(origin) -> dispatch::DispatchResult {
//! 			let _sender = ensure_signed(origin)?;
//! 			let _extrinsic_count = <system::Module<T>>::extrinsic_count();
//! 			let _parent_hash = <system::Module<T>>::parent_hash();
//! 			Ok(())
//! 		}
//! 	}
//! }
//! # fn main() { }
//! ```

#![cfg_attr(not(feature = "std"), no_std)]

#[cfg(feature = "std")]
use serde::Serialize;
use sp_std::prelude::*;
#[cfg(any(feature = "std", test))]
use sp_std::map;
use sp_std::convert::Infallible;
use sp_std::marker::PhantomData;
use sp_std::fmt::Debug;
use sp_version::RuntimeVersion;
use sp_runtime::{
	RuntimeDebug, Perbill, DispatchOutcome, DispatchError, DispatchResult,
	generic::{self, Era},
	transaction_validity::{
		ValidTransaction, TransactionPriority, TransactionLongevity, TransactionValidityError,
		InvalidTransaction, TransactionValidity, TransactionSource, IsFullyValidated,
	},
	traits::{
		self, CheckEqual, AtLeast32Bit, Zero, SignedExtension, Lookup, LookupError,
		SimpleBitOps, Hash, Member, MaybeDisplay, BadOrigin, SaturatedConversion,
		MaybeSerialize, MaybeSerializeDeserialize, MaybeMallocSizeOf, StaticLookup, One, Bounded,
	},
};

use sp_core::{ChangesTrieConfiguration, storage::well_known_keys};
use frame_support::{
	decl_module, decl_event, decl_storage, decl_error, storage, Parameter, ensure, debug,
	traits::{
		Contains, Get, ModuleToIndex, OnNewAccount, OnKilledAccount, IsDeadAccount, Happened,
		StoredMap, EnsureOrigin,
	},
	weights::{Weight, DispatchInfo, DispatchClass, SimpleDispatchInfo, FunctionOf}
};
use codec::{Encode, Decode, FullCodec, EncodeLike};

#[cfg(any(feature = "std", test))]
use sp_io::TestExternalities;

pub mod offchain;

/// Compute the trie root of a list of extrinsics.
pub fn extrinsics_root<H: Hash, E: codec::Encode>(extrinsics: &[E]) -> H::Output {
	extrinsics_data_root::<H>(extrinsics.iter().map(codec::Encode::encode).collect())
}

/// Compute the trie root of a list of extrinsics.
pub fn extrinsics_data_root<H: Hash>(xts: Vec<Vec<u8>>) -> H::Output {
	H::ordered_trie_root(xts)
}

pub trait Trait: 'static + Eq + Clone {
	/// The aggregated `Origin` type used by dispatchable calls.
	type Origin:
		Into<Result<RawOrigin<Self::AccountId>, Self::Origin>>
		+ From<RawOrigin<Self::AccountId>>
		+ Clone;

	/// The aggregated `Call` type.
	type Call: Debug;

	/// Account index (aka nonce) type. This stores the number of previous transactions associated
	/// with a sender account.
	type Index:
		Parameter + Member + MaybeSerialize + Debug + Default + MaybeDisplay + AtLeast32Bit
		+ Copy;

	/// The block number type used by the runtime.
	type BlockNumber:
		Parameter + Member + MaybeSerializeDeserialize + Debug + MaybeDisplay + AtLeast32Bit
		+ Default + Bounded + Copy + sp_std::hash::Hash + sp_std::str::FromStr + MaybeMallocSizeOf;

	/// The output of the `Hashing` function.
	type Hash:
		Parameter + Member + MaybeSerializeDeserialize + Debug + MaybeDisplay + SimpleBitOps + Ord
		+ Default + Copy + CheckEqual + sp_std::hash::Hash + AsRef<[u8]> + AsMut<[u8]> + MaybeMallocSizeOf;

	/// The hashing system (algorithm) being used in the runtime (e.g. Blake2).
	type Hashing: Hash<Output = Self::Hash>;

	/// The user account identifier type for the runtime.
	type AccountId: Parameter + Member + MaybeSerializeDeserialize + Debug + MaybeDisplay + Ord
		+ Default;

	/// Converting trait to take a source type and convert to `AccountId`.
	///
	/// Used to define the type and conversion mechanism for referencing accounts in transactions.
	/// It's perfectly reasonable for this to be an identity conversion (with the source type being
	/// `AccountId`), but other modules (e.g. Indices module) may provide more functional/efficient
	/// alternatives.
	type Lookup: StaticLookup<Target = Self::AccountId>;

	/// The block header.
	type Header: Parameter + traits::Header<
		Number = Self::BlockNumber,
		Hash = Self::Hash,
	>;

	/// The aggregated event type of the runtime.
	type Event: Parameter + Member + From<Event<Self>> + Debug;

	/// Maximum number of block number to block hash mappings to keep (oldest pruned first).
	type BlockHashCount: Get<Self::BlockNumber>;

	/// The maximum weight of a block.
	type MaximumBlockWeight: Get<Weight>;

	/// The maximum length of a block (in bytes).
	type MaximumBlockLength: Get<u32>;

	/// The portion of the block that is available to normal transaction. The rest can only be used
	/// by operational transactions. This can be applied to any resource limit managed by the system
	/// module, including weight and length.
	type AvailableBlockRatio: Get<Perbill>;

	/// Get the chain's current version.
	type Version: Get<RuntimeVersion>;

	/// Convert a module to its index in the runtime.
	///
	/// Expects the `ModuleToIndex` type that is being generated by `construct_runtime!` in the
	/// runtime. For tests it is okay to use `()` as type (returns `0` for each input).
	type ModuleToIndex: ModuleToIndex;

	/// Data to be associated with an account (other than nonce/transaction counter, which this
	/// module does regardless).
	type AccountData: Member + FullCodec + Clone + Default;

	/// Handler for when a new account has just been created.
	type OnNewAccount: OnNewAccount<Self::AccountId>;

	/// A function that is invoked when an account has been determined to be dead.
	///
	/// All resources should be cleaned up associated with the given account.
	type OnKilledAccount: OnKilledAccount<Self::AccountId>;
}

pub type DigestOf<T> = generic::Digest<<T as Trait>::Hash>;
pub type DigestItemOf<T> = generic::DigestItem<<T as Trait>::Hash>;

pub type Key = Vec<u8>;
pub type KeyValue = (Vec<u8>, Vec<u8>);

/// A phase of a block's execution.
#[derive(Encode, Decode, RuntimeDebug)]
#[cfg_attr(feature = "std", derive(Serialize, PartialEq, Eq, Clone))]
pub enum Phase {
	/// Applying an extrinsic.
	ApplyExtrinsic(u32),
	/// Finalizing the block.
	Finalization,
	/// Initializing the block.
	Initialization,
}

impl Default for Phase {
	fn default() -> Self {
		Self::Initialization
	}
}

/// Record of an event happening.
#[derive(Encode, Decode, RuntimeDebug)]
#[cfg_attr(feature = "std", derive(Serialize, PartialEq, Eq, Clone))]
pub struct EventRecord<E: Parameter + Member, T> {
	/// The phase of the block it happened in.
	pub phase: Phase,
	/// The event itself.
	pub event: E,
	/// The list of the topics this event has.
	pub topics: Vec<T>,
}

/// Origin for the System module.
#[derive(PartialEq, Eq, Clone, RuntimeDebug)]
pub enum RawOrigin<AccountId> {
	/// The system itself ordained this dispatch to happen: this is the highest privilege level.
	Root,
	/// It is signed by some public key and we provide the `AccountId`.
	Signed(AccountId),
	/// It is signed by nobody, can be either:
	/// * included and agreed upon by the validators anyway,
	/// * or unsigned transaction validated by a module.
	None,
}

impl<AccountId> From<Option<AccountId>> for RawOrigin<AccountId> {
	fn from(s: Option<AccountId>) -> RawOrigin<AccountId> {
		match s {
			Some(who) => RawOrigin::Signed(who),
			None => RawOrigin::None,
		}
	}
}

/// Exposed trait-generic origin type.
pub type Origin<T> = RawOrigin<<T as Trait>::AccountId>;

// Create a Hash with 69 for each byte,
// only used to build genesis config.
#[cfg(feature = "std")]
fn hash69<T: AsMut<[u8]> + Default>() -> T {
	let mut h = T::default();
	h.as_mut().iter_mut().for_each(|byte| *byte = 69);
	h
}

/// This type alias represents an index of an event.
///
/// We use `u32` here because this index is used as index for `Events<T>`
/// which can't contain more than `u32::max_value()` items.
type EventIndex = u32;

/// Type used to encode the number of references an account has.
pub type RefCount = u8;

/// Information of an account.
#[derive(Clone, Eq, PartialEq, Default, RuntimeDebug, Encode, Decode)]
pub struct AccountInfo<Index, AccountData> {
	/// The number of transactions this account has sent.
	pub nonce: Index,
	/// The number of other modules that currently depend on this account's existence. The account
	/// cannot be reaped until this is zero.
	pub refcount: RefCount,
	/// The additional data that belongs to this account. Used to store the balance(s) in a lot of
	/// chains.
	pub data: AccountData,
}

/// Stores the `spec_version` and `spec_name` of when the last runtime upgrade
/// happened.
#[derive(sp_runtime::RuntimeDebug, Encode, Decode)]
#[cfg_attr(feature = "std", derive(PartialEq))]
pub struct LastRuntimeUpgradeInfo {
	pub spec_version: codec::Compact<u32>,
	pub spec_name: sp_runtime::RuntimeString,
}

impl LastRuntimeUpgradeInfo {
	/// Returns if the runtime was upgraded in comparison of `self` and `current`.
	///
	/// Checks if either the `spec_version` increased or the `spec_name` changed.
	pub fn was_upgraded(&self, current: &sp_version::RuntimeVersion) -> bool {
		current.spec_version > self.spec_version.0 || current.spec_name != self.spec_name
	}
}

impl From<sp_version::RuntimeVersion> for LastRuntimeUpgradeInfo {
	fn from(version: sp_version::RuntimeVersion) -> Self {
		Self {
			spec_version: version.spec_version.into(),
			spec_name: version.spec_name,
		}
	}
}

decl_storage! {
	trait Store for Module<T: Trait> as System {
		/// The full account information for a particular account ID.
		pub Account get(fn account):
			map hasher(blake2_128_concat) T::AccountId => AccountInfo<T::Index, T::AccountData>;

		/// Total extrinsics count for the current block.
		ExtrinsicCount: Option<u32>;

		/// Total weight for all extrinsics put together, for the current block.
		AllExtrinsicsWeight: Option<Weight>;

		/// Total length (in bytes) for all extrinsics put together, for the current block.
		AllExtrinsicsLen: Option<u32>;

		/// Map of block numbers to block hashes.
		pub BlockHash get(fn block_hash) build(|_| vec![(T::BlockNumber::zero(), hash69())]):
			map hasher(twox_64_concat) T::BlockNumber => T::Hash;

		/// Extrinsics data for the current block (maps an extrinsic's index to its data).
		ExtrinsicData get(fn extrinsic_data): map hasher(twox_64_concat) u32 => Vec<u8>;

		/// The current block number being processed. Set by `execute_block`.
		Number get(fn block_number): T::BlockNumber;

		/// Hash of the previous block.
		ParentHash get(fn parent_hash) build(|_| hash69()): T::Hash;

		/// Extrinsics root of the current block, also part of the block header.
		ExtrinsicsRoot get(fn extrinsics_root): T::Hash;

		/// Digest of the current block, also part of the block header.
		Digest get(fn digest): DigestOf<T>;

		/// Events deposited for the current block.
		Events get(fn events): Vec<EventRecord<T::Event, T::Hash>>;

		/// The number of events in the `Events<T>` list.
		EventCount get(fn event_count): EventIndex;

		// TODO: https://github.com/paritytech/substrate/issues/2553
		// Possibly, we can improve it by using something like:
		// `Option<(BlockNumber, Vec<EventIndex>)>`, however in this case we won't be able to use
		// `EventTopics::append`.

		/// Mapping between a topic (represented by T::Hash) and a vector of indexes
		/// of events in the `<Events<T>>` list.
		///
		/// All topic vectors have deterministic storage locations depending on the topic. This
		/// allows light-clients to leverage the changes trie storage tracking mechanism and
		/// in case of changes fetch the list of events of interest.
		///
		/// The value has the type `(T::BlockNumber, EventIndex)` because if we used only just
		/// the `EventIndex` then in case if the topic has the same contents on the next block
		/// no notification will be triggered thus the event might be lost.
		EventTopics get(fn event_topics): map hasher(blake2_128_concat) T::Hash => Vec<(T::BlockNumber, EventIndex)>;

		/// Stores the `spec_version` and `spec_name` of when the last runtime upgrade happened.
		pub LastRuntimeUpgrade build(|_| Some(LastRuntimeUpgradeInfo::from(T::Version::get()))): Option<LastRuntimeUpgradeInfo>;

		/// The execution phase of the block.
		ExecutionPhase: Option<Phase>;
	}
	add_extra_genesis {
		config(changes_trie_config): Option<ChangesTrieConfiguration>;
		#[serde(with = "sp_core::bytes")]
		config(code): Vec<u8>;

		build(|config: &GenesisConfig| {
			use codec::Encode;

			sp_io::storage::set(well_known_keys::CODE, &config.code);
			sp_io::storage::set(well_known_keys::EXTRINSIC_INDEX, &0u32.encode());

			if let Some(ref changes_trie_config) = config.changes_trie_config {
				sp_io::storage::set(
					well_known_keys::CHANGES_TRIE_CONFIG,
					&changes_trie_config.encode(),
				);
			}
		});
	}
}

decl_event!(
	/// Event for the System module.
	pub enum Event<T> where AccountId = <T as Trait>::AccountId {
		/// An extrinsic completed successfully.
		ExtrinsicSuccess(DispatchInfo),
		/// An extrinsic failed.
		ExtrinsicFailed(DispatchError, DispatchInfo),
		/// `:code` was updated.
		CodeUpdated,
		/// A new account was created.
		NewAccount(AccountId),
		/// An account was reaped.
		KilledAccount(AccountId),
	}
);

decl_error! {
	/// Error for the System module
	pub enum Error for Module<T: Trait> {
		/// The name of specification does not match between the current runtime
		/// and the new runtime.
		InvalidSpecName,
		/// The specification version is not allowed to decrease between the current runtime
		/// and the new runtime.
		SpecVersionNeedsToIncrease,
		/// Failed to extract the runtime version from the new runtime.
		///
		/// Either calling `Core_version` or decoding `RuntimeVersion` failed.
		FailedToExtractRuntimeVersion,

		/// Suicide called when the account has non-default composite data.
		NonDefaultComposite,
		/// There is a non-zero reference count preventing the account from being purged.
		NonZeroRefCount,
	}
}

decl_module! {
	pub struct Module<T: Trait> for enum Call where origin: T::Origin {
		type Error = Error<T>;

		/// A dispatch that will fill the block weight up to the given ratio.
		// TODO: This should only be available for testing, rather than in general usage, but
		// that's not possible at present (since it's within the decl_module macro).
		#[weight = FunctionOf(
			|(ratio,): (&Perbill,)| *ratio * T::MaximumBlockWeight::get(),
			DispatchClass::Operational,
			true,
		)]
		fn fill_block(origin, _ratio: Perbill) {
			ensure_root(origin)?;
		}

		/// Make some on-chain remark.
		#[weight = SimpleDispatchInfo::FixedNormal(10_000)]
		fn remark(origin, _remark: Vec<u8>) {
			ensure_signed(origin)?;
		}

		/// Set the number of pages in the WebAssembly environment's heap.
		#[weight = SimpleDispatchInfo::FixedOperational(10_000)]
		fn set_heap_pages(origin, pages: u64) {
			ensure_root(origin)?;
			storage::unhashed::put_raw(well_known_keys::HEAP_PAGES, &pages.encode());
		}

		/// Set the new runtime code.
		#[weight = SimpleDispatchInfo::FixedOperational(200_000)]
		pub fn set_code(origin, code: Vec<u8>) {
			Self::can_set_code(origin, &code)?;

			storage::unhashed::put_raw(well_known_keys::CODE, &code);
			Self::deposit_event(RawEvent::CodeUpdated);
		}

		/// Set the new runtime code without doing any checks of the given `code`.
		#[weight = SimpleDispatchInfo::FixedOperational(200_000)]
		pub fn set_code_without_checks(origin, code: Vec<u8>) {
			ensure_root(origin)?;
			storage::unhashed::put_raw(well_known_keys::CODE, &code);
			Self::deposit_event(RawEvent::CodeUpdated);
		}

		/// Set the new changes trie configuration.
		#[weight = SimpleDispatchInfo::FixedOperational(20_000)]
		pub fn set_changes_trie_config(origin, changes_trie_config: Option<ChangesTrieConfiguration>) {
			ensure_root(origin)?;
			match changes_trie_config.clone() {
				Some(changes_trie_config) => storage::unhashed::put_raw(
					well_known_keys::CHANGES_TRIE_CONFIG,
					&changes_trie_config.encode(),
				),
				None => storage::unhashed::kill(well_known_keys::CHANGES_TRIE_CONFIG),
			}

			let log = generic::DigestItem::ChangesTrieSignal(
				generic::ChangesTrieSignal::NewConfiguration(changes_trie_config),
			);
			Self::deposit_log(log.into());
		}

		/// Set some items of storage.
		#[weight = SimpleDispatchInfo::FixedOperational(10_000)]
		fn set_storage(origin, items: Vec<KeyValue>) {
			ensure_root(origin)?;
			for i in &items {
				storage::unhashed::put_raw(&i.0, &i.1);
			}
		}

		/// Kill some items from storage.
		#[weight = SimpleDispatchInfo::FixedOperational(10_000)]
		fn kill_storage(origin, keys: Vec<Key>) {
			ensure_root(origin)?;
			for key in &keys {
				storage::unhashed::kill(&key);
			}
		}

		/// Kill all storage items with a key that starts with the given prefix.
		#[weight = SimpleDispatchInfo::FixedOperational(10_000)]
		fn kill_prefix(origin, prefix: Key) {
			ensure_root(origin)?;
			storage::unhashed::kill_prefix(&prefix);
		}

		/// Kill the sending account, assuming there are no references outstanding and the composite
		/// data is equal to its default value.
		#[weight = SimpleDispatchInfo::FixedOperational(25_000)]
		fn suicide(origin) {
			let who = ensure_signed(origin)?;
			let account = Account::<T>::get(&who);
			ensure!(account.refcount == 0, Error::<T>::NonZeroRefCount);
			ensure!(account.data == T::AccountData::default(), Error::<T>::NonDefaultComposite);
			Account::<T>::remove(who);
		}
	}
}

pub struct EnsureRoot<AccountId>(sp_std::marker::PhantomData<AccountId>);
impl<
	O: Into<Result<RawOrigin<AccountId>, O>> + From<RawOrigin<AccountId>>,
	AccountId,
> EnsureOrigin<O> for EnsureRoot<AccountId> {
	type Success = ();
	fn try_origin(o: O) -> Result<Self::Success, O> {
		o.into().and_then(|o| match o {
			RawOrigin::Root => Ok(()),
			r => Err(O::from(r)),
		})
	}

	#[cfg(feature = "runtime-benchmarks")]
	fn successful_origin() -> O {
		O::from(RawOrigin::Root)
	}
}

pub struct EnsureSigned<AccountId>(sp_std::marker::PhantomData<AccountId>);
impl<
	O: Into<Result<RawOrigin<AccountId>, O>> + From<RawOrigin<AccountId>>,
	AccountId: Default,
> EnsureOrigin<O> for EnsureSigned<AccountId> {
	type Success = AccountId;
	fn try_origin(o: O) -> Result<Self::Success, O> {
		o.into().and_then(|o| match o {
			RawOrigin::Signed(who) => Ok(who),
			r => Err(O::from(r)),
		})
	}

	#[cfg(feature = "runtime-benchmarks")]
	fn successful_origin() -> O {
		O::from(RawOrigin::Signed(Default::default()))
	}
}

pub struct EnsureSignedBy<Who, AccountId>(sp_std::marker::PhantomData<(Who, AccountId)>);
impl<
	O: Into<Result<RawOrigin<AccountId>, O>> + From<RawOrigin<AccountId>>,
	Who: Contains<AccountId>,
	AccountId: PartialEq + Clone + Ord + Default,
> EnsureOrigin<O> for EnsureSignedBy<Who, AccountId> {
	type Success = AccountId;
	fn try_origin(o: O) -> Result<Self::Success, O> {
		o.into().and_then(|o| match o {
			RawOrigin::Signed(ref who) if Who::contains(who) => Ok(who.clone()),
			r => Err(O::from(r)),
		})
	}

	#[cfg(feature = "runtime-benchmarks")]
	fn successful_origin() -> O {
		let members = Who::sorted_members();
		let first_member = match members.get(0) {
			Some(account) => account.clone(),
			None => Default::default(),
		};
		O::from(RawOrigin::Signed(first_member.clone()))
	}
}

pub struct EnsureNone<AccountId>(sp_std::marker::PhantomData<AccountId>);
impl<
	O: Into<Result<RawOrigin<AccountId>, O>> + From<RawOrigin<AccountId>>,
	AccountId,
> EnsureOrigin<O> for EnsureNone<AccountId> {
	type Success = ();
	fn try_origin(o: O) -> Result<Self::Success, O> {
		o.into().and_then(|o| match o {
			RawOrigin::None => Ok(()),
			r => Err(O::from(r)),
		})
	}

	#[cfg(feature = "runtime-benchmarks")]
	fn successful_origin() -> O {
		O::from(RawOrigin::None)
	}
}

pub struct EnsureNever<T>(sp_std::marker::PhantomData<T>);
impl<O, T> EnsureOrigin<O> for EnsureNever<T> {
	type Success = T;
	fn try_origin(o: O) -> Result<Self::Success, O> {
		Err(o)
	}

	#[cfg(feature = "runtime-benchmarks")]
	fn successful_origin() -> O {
		unimplemented!()
	}
}

/// Ensure that the origin `o` represents a signed extrinsic (i.e. transaction).
/// Returns `Ok` with the account that signed the extrinsic or an `Err` otherwise.
pub fn ensure_signed<OuterOrigin, AccountId>(o: OuterOrigin) -> Result<AccountId, BadOrigin>
	where OuterOrigin: Into<Result<RawOrigin<AccountId>, OuterOrigin>>
{
	match o.into() {
		Ok(RawOrigin::Signed(t)) => Ok(t),
		_ => Err(BadOrigin),
	}
}

/// Ensure that the origin `o` represents the root. Returns `Ok` or an `Err` otherwise.
pub fn ensure_root<OuterOrigin, AccountId>(o: OuterOrigin) -> Result<(), BadOrigin>
	where OuterOrigin: Into<Result<RawOrigin<AccountId>, OuterOrigin>>
{
	match o.into() {
		Ok(RawOrigin::Root) => Ok(()),
		_ => Err(BadOrigin),
	}
}

/// Ensure that the origin `o` represents an unsigned extrinsic. Returns `Ok` or an `Err` otherwise.
pub fn ensure_none<OuterOrigin, AccountId>(o: OuterOrigin) -> Result<(), BadOrigin>
	where OuterOrigin: Into<Result<RawOrigin<AccountId>, OuterOrigin>>
{
	match o.into() {
		Ok(RawOrigin::None) => Ok(()),
		_ => Err(BadOrigin),
	}
}

/// A type of block initialization to perform.
pub enum InitKind {
	/// Leave inspectable storage entries in state.
	///
	/// i.e. `Events` are not being reset.
	/// Should only be used for off-chain calls,
	/// regular block execution should clear those.
	Inspection,

	/// Reset also inspectable storage entries.
	///
	/// This should be used for regular block execution.
	Full,
}

impl Default for InitKind {
	fn default() -> Self {
		InitKind::Full
	}
}

/// Reference status; can be either referenced or unreferenced.
pub enum RefStatus {
	Referenced,
	Unreferenced,
}

impl<T: Trait> Module<T> {
	/// Deposits an event into this block's event record.
	pub fn deposit_event(event: impl Into<T::Event>) {
		Self::deposit_event_indexed(&[], event.into());
	}

	/// Increment the reference counter on an account.
	pub fn inc_ref(who: &T::AccountId) {
		Account::<T>::mutate(who, |a| a.refcount = a.refcount.saturating_add(1));
	}

	/// Decrement the reference counter on an account. This *MUST* only be done once for every time
	/// you called `inc_ref` on `who`.
	pub fn dec_ref(who: &T::AccountId) {
		Account::<T>::mutate(who, |a| a.refcount = a.refcount.saturating_sub(1));
	}

	/// The number of outstanding references for the account `who`.
	pub fn refs(who: &T::AccountId) -> RefCount {
		Account::<T>::get(who).refcount
	}

	/// True if the account has no outstanding references.
	pub fn allow_death(who: &T::AccountId) -> bool {
		Account::<T>::get(who).refcount == 0
	}

	/// Deposits an event into this block's event record adding this event
	/// to the corresponding topic indexes.
	///
	/// This will update storage entries that correspond to the specified topics.
	/// It is expected that light-clients could subscribe to this topics.
	pub fn deposit_event_indexed(topics: &[T::Hash], event: T::Event) {
		let block_number = Self::block_number();
		// Don't populate events on genesis.
		if block_number.is_zero() { return }

		let phase = ExecutionPhase::get().unwrap_or_default();
		let event = EventRecord {
			phase,
			event,
			topics: topics.iter().cloned().collect::<Vec<_>>(),
		};

		// Index of the to be added event.
		let event_idx = {
			let old_event_count = EventCount::get();
			let new_event_count = match old_event_count.checked_add(1) {
				// We've reached the maximum number of events at this block, just
				// don't do anything and leave the event_count unaltered.
				None => return,
				Some(nc) => nc,
			};
			EventCount::put(new_event_count);
			old_event_count
		};

		// Appending can only fail if `Events<T>` can not be decoded or
		// when we try to insert more than `u32::max_value()` events.
		//
		// We perform early return if we've reached the maximum capacity of the event list,
		// so `Events<T>` seems to be corrupted. Also, this has happened after the start of execution
		// (since the event list is cleared at the block initialization).
		if <Events<T>>::append([event].iter()).is_err() {
			// The most sensible thing to do here is to just ignore this event and wait until the
			// new block.
			return;
		}

		for topic in topics {
			// The same applies here.
			if <EventTopics<T>>::append(topic, &[(block_number, event_idx)]).is_err() {
				return;
			}
		}
	}

	/// Gets the index of extrinsic that is currently executing.
	pub fn extrinsic_index() -> Option<u32> {
		storage::unhashed::get(well_known_keys::EXTRINSIC_INDEX)
	}

	/// Gets extrinsics count.
	pub fn extrinsic_count() -> u32 {
		ExtrinsicCount::get().unwrap_or_default()
	}

	/// Gets a total weight of all executed extrinsics.
	pub fn all_extrinsics_weight() -> Weight {
		AllExtrinsicsWeight::get().unwrap_or_default()
	}

	pub fn all_extrinsics_len() -> u32 {
		AllExtrinsicsLen::get().unwrap_or_default()
	}

	/// Inform the system module of some additional weight that should be accounted for, in the
	/// current block.
	///
	/// NOTE: use with extra care; this function is made public only be used for certain modules
	/// that need it. A runtime that does not have dynamic calls should never need this and should
	/// stick to static weights. A typical use case for this is inner calls or smart contract calls.
	/// Furthermore, it only makes sense to use this when it is presumably  _cheap_ to provide the
	/// argument `weight`; In other words, if this function is to be used to account for some
	/// unknown, user provided call's weight, it would only make sense to use it if you are sure you
	/// can rapidly compute the weight of the inner call.
	///
	/// Even more dangerous is to note that this function does NOT take any action, if the new sum
	/// of block weight is more than the block weight limit. This is what the _unchecked_.
	///
	/// Another potential use-case could be for the `on_initialize` and `on_finalize` hooks.
	///
	/// If no previous weight exists, the function initializes the weight to zero.
	pub fn register_extra_weight_unchecked(weight: Weight) {
		let current_weight = AllExtrinsicsWeight::get().unwrap_or_default();
		let next_weight = current_weight.saturating_add(weight).min(T::MaximumBlockWeight::get());
		AllExtrinsicsWeight::put(next_weight);
	}

	/// Start the execution of a particular block.
	pub fn initialize(
		number: &T::BlockNumber,
		parent_hash: &T::Hash,
		txs_root: &T::Hash,
		digest: &DigestOf<T>,
		kind: InitKind,
	) {
		// populate environment
		ExecutionPhase::put(Phase::Initialization);
		storage::unhashed::put(well_known_keys::EXTRINSIC_INDEX, &0u32);
		<Number<T>>::put(number);
		<Digest<T>>::put(digest);
		<ParentHash<T>>::put(parent_hash);
		<BlockHash<T>>::insert(*number - One::one(), parent_hash);
		<ExtrinsicsRoot<T>>::put(txs_root);

		if let InitKind::Full = kind {
			<Events<T>>::kill();
			EventCount::kill();
			<EventTopics<T>>::remove_all();
		}
	}

	/// Remove temporary "environment" entries in storage.
	pub fn finalize() -> T::Header {
		ExecutionPhase::kill();
		ExtrinsicCount::kill();
		AllExtrinsicsWeight::kill();
		AllExtrinsicsLen::kill();

		let number = <Number<T>>::take();
		let parent_hash = <ParentHash<T>>::take();
		let mut digest = <Digest<T>>::take();
		let extrinsics_root = <ExtrinsicsRoot<T>>::take();

		// move block hash pruning window by one block
		let block_hash_count = <T::BlockHashCount>::get();
		if number > block_hash_count {
			let to_remove = number - block_hash_count - One::one();

			// keep genesis hash
			if to_remove != Zero::zero() {
				<BlockHash<T>>::remove(to_remove);
			}
		}

		let storage_root = T::Hash::decode(&mut &sp_io::storage::root()[..])
			.expect("Node is configured to use the same hash; qed");
		let storage_changes_root = sp_io::storage::changes_root(&parent_hash.encode());

		// we can't compute changes trie root earlier && put it to the Digest
		// because it will include all currently existing temporaries.
		if let Some(storage_changes_root) = storage_changes_root {
			let item = generic::DigestItem::ChangesTrieRoot(
				T::Hash::decode(&mut &storage_changes_root[..])
					.expect("Node is configured to use the same hash; qed")
			);
			digest.push(item);
		}

		// The following fields
		//
		// - <Events<T>>
		// - <EventCount<T>>
		// - <EventTopics<T>>
		//
		// stay to be inspected by the client and will be cleared by `Self::initialize`.

		<T::Header as traits::Header>::new(number, extrinsics_root, storage_root, parent_hash, digest)
	}

	/// Deposits a log and ensures it matches the block's log data.
	pub fn deposit_log(item: DigestItemOf<T>) {
		let mut l = <Digest<T>>::get();
		l.push(item);
		<Digest<T>>::put(l);
	}

	/// Get the basic externalities for this module, useful for tests.
	#[cfg(any(feature = "std", test))]
	pub fn externalities() -> TestExternalities {
		TestExternalities::new(sp_core::storage::Storage {
			top: map![
				<BlockHash<T>>::hashed_key_for(T::BlockNumber::zero()) => [69u8; 32].encode(),
				<Number<T>>::hashed_key().to_vec() => T::BlockNumber::one().encode(),
				<ParentHash<T>>::hashed_key().to_vec() => [69u8; 32].encode()
			],
			children: map![],
		})
	}

	/// Set the block number to something in particular. Can be used as an alternative to
	/// `initialize` for tests that don't need to bother with the other environment entries.
	#[cfg(any(feature = "std", feature = "runtime-benchmarks", test))]
	pub fn set_block_number(n: T::BlockNumber) {
		<Number<T>>::put(n);
	}

	/// Sets the index of extrinsic that is currently executing.
	#[cfg(any(feature = "std", test))]
	pub fn set_extrinsic_index(extrinsic_index: u32) {
		storage::unhashed::put(well_known_keys::EXTRINSIC_INDEX, &extrinsic_index)
	}

	/// Set the parent hash number to something in particular. Can be used as an alternative to
	/// `initialize` for tests that don't need to bother with the other environment entries.
	#[cfg(any(feature = "std", test))]
	pub fn set_parent_hash(n: T::Hash) {
		<ParentHash<T>>::put(n);
	}

	/// Set the current block weight. This should only be used in some integration tests.
	#[cfg(any(feature = "std", test))]
	pub fn set_block_limits(weight: Weight, len: usize) {
		AllExtrinsicsWeight::put(weight);
		AllExtrinsicsLen::put(len as u32);
	}

	/// Return the chain's current runtime version.
	pub fn runtime_version() -> RuntimeVersion { T::Version::get() }

	/// Retrieve the account transaction counter from storage.
	pub fn account_nonce(who: impl EncodeLike<T::AccountId>) -> T::Index {
		Account::<T>::get(who).nonce
	}

	/// Increment a particular account's nonce by 1.
	pub fn inc_account_nonce(who: impl EncodeLike<T::AccountId>) {
		Account::<T>::mutate(who, |a| a.nonce += T::Index::one());
	}

	/// Note what the extrinsic data of the current extrinsic index is. If this
	/// is called, then ensure `derive_extrinsics` is also called before
	/// block-building is completed.
	///
	/// NOTE: This function is called only when the block is being constructed locally.
	/// `execute_block` doesn't note any extrinsics.
	pub fn note_extrinsic(encoded_xt: Vec<u8>) {
		ExtrinsicData::insert(Self::extrinsic_index().unwrap_or_default(), encoded_xt);
	}

	/// To be called immediately after an extrinsic has been applied.
	pub fn note_applied_extrinsic(r: &DispatchOutcome, _encoded_len: u32, info: DispatchInfo) {
		Self::deposit_event(
			match r {
				Ok(()) => RawEvent::ExtrinsicSuccess(info),
				Err(err) => {
					sp_runtime::print(err);
					RawEvent::ExtrinsicFailed(err.clone(), info)
				},
			}
		);

		let next_extrinsic_index = Self::extrinsic_index().unwrap_or_default() + 1u32;

		storage::unhashed::put(well_known_keys::EXTRINSIC_INDEX, &next_extrinsic_index);
		ExecutionPhase::put(Phase::ApplyExtrinsic(next_extrinsic_index));
	}

	/// To be called immediately after `note_applied_extrinsic` of the last extrinsic of the block
	/// has been called.
	pub fn note_finished_extrinsics() {
		let extrinsic_index: u32 = storage::unhashed::take(well_known_keys::EXTRINSIC_INDEX)
			.unwrap_or_default();
		ExtrinsicCount::put(extrinsic_index);
		ExecutionPhase::put(Phase::Finalization);
	}

	/// To be called immediately after finishing the initialization of the block
	/// (e.g., called `on_initialize` for all modules).
	pub fn note_finished_initialize() {
		ExecutionPhase::put(Phase::ApplyExtrinsic(0))
	}

	/// Remove all extrinsic data and save the extrinsics trie root.
	pub fn derive_extrinsics() {
		let extrinsics = (0..ExtrinsicCount::get().unwrap_or_default())
			.map(ExtrinsicData::take).collect();
		let xts_root = extrinsics_data_root::<T::Hashing>(extrinsics);
		<ExtrinsicsRoot<T>>::put(xts_root);
	}

	/// An account is being created.
	pub fn on_created_account(who: T::AccountId) {
		T::OnNewAccount::on_new_account(&who);
		Self::deposit_event(RawEvent::NewAccount(who));
	}

	/// Do anything that needs to be done after an account has been killed.
	fn on_killed_account(who: T::AccountId) {
		T::OnKilledAccount::on_killed_account(&who);
		Self::deposit_event(RawEvent::KilledAccount(who));
	}

	/// Remove an account from storage. This should only be done when its refs are zero or you'll
	/// get storage leaks in other modules. Nonetheless we assume that the calling logic knows best.
	///
	/// This is a no-op if the account doesn't already exist. If it does then it will ensure
	/// cleanups (those in `on_killed_account`) take place.
	fn kill_account(who: &T::AccountId) {
		if Account::<T>::contains_key(who) {
			let account = Account::<T>::take(who);
			if account.refcount > 0 {
				debug::debug!(
					target: "system",
					"WARNING: Referenced account deleted. This is probably a bug."
				);
			}
			Module::<T>::on_killed_account(who.clone());
		}
	}

	/// Determine whether or not it is possible to update the code.
	///
	/// This function has no side effects and is idempotent, but is fairly
	/// heavy. It is automatically called by `set_code`; in most cases,
	/// a direct call to `set_code` is preferable. It is useful to call
	/// `can_set_code` when it is desirable to perform the appropriate
	/// runtime checks without actually changing the code yet.
	pub fn can_set_code(origin: T::Origin, code: &[u8]) -> Result<(), sp_runtime::DispatchError> {
		ensure_root(origin)?;

		let current_version = T::Version::get();
		let new_version = sp_io::misc::runtime_version(&code)
			.and_then(|v| RuntimeVersion::decode(&mut &v[..]).ok())
			.ok_or_else(|| Error::<T>::FailedToExtractRuntimeVersion)?;

		if new_version.spec_name != current_version.spec_name {
			Err(Error::<T>::InvalidSpecName)?
		}

		if new_version.spec_version <= current_version.spec_version {
			Err(Error::<T>::SpecVersionNeedsToIncrease)?
		}

		Ok(())
	}
}

/// Event handler which calls on_created_account when it happens.
pub struct CallOnCreatedAccount<T>(PhantomData<T>);
impl<T: Trait> Happened<T::AccountId> for CallOnCreatedAccount<T> {
	fn happened(who: &T::AccountId) {
		Module::<T>::on_created_account(who.clone());
	}
}

/// Event handler which calls kill_account when it happens.
pub struct CallKillAccount<T>(PhantomData<T>);
impl<T: Trait> Happened<T::AccountId> for CallKillAccount<T> {
	fn happened(who: &T::AccountId) {
		Module::<T>::kill_account(who)
	}
}

// Implement StoredMap for a simple single-item, kill-account-on-remove system. This works fine for
// storing a single item which is required to not be empty/default for the account to exist.
// Anything more complex will need more sophisticated logic.
impl<T: Trait> StoredMap<T::AccountId, T::AccountData> for Module<T> {
	fn get(k: &T::AccountId) -> T::AccountData {
		Account::<T>::get(k).data
	}
	fn is_explicit(k: &T::AccountId) -> bool {
		Account::<T>::contains_key(k)
	}
	fn insert(k: &T::AccountId, data: T::AccountData) {
		let existed = Account::<T>::contains_key(k);
		Account::<T>::mutate(k, |a| a.data = data);
		if !existed {
			Self::on_created_account(k.clone());
		}
	}
	fn remove(k: &T::AccountId) {
		Self::kill_account(k)
	}
	fn mutate<R>(k: &T::AccountId, f: impl FnOnce(&mut T::AccountData) -> R) -> R {
		let existed = Account::<T>::contains_key(k);
		let r = Account::<T>::mutate(k, |a| f(&mut a.data));
		if !existed {
			Self::on_created_account(k.clone());
		}
		r
	}
	fn mutate_exists<R>(k: &T::AccountId, f: impl FnOnce(&mut Option<T::AccountData>) -> R) -> R {
		Self::try_mutate_exists(k, |x| -> Result<R, Infallible> { Ok(f(x)) }).expect("Infallible; qed")
	}
	fn try_mutate_exists<R, E>(k: &T::AccountId, f: impl FnOnce(&mut Option<T::AccountData>) -> Result<R, E>) -> Result<R, E> {
		Account::<T>::try_mutate_exists(k, |maybe_value| {
			let existed = maybe_value.is_some();
			let (maybe_prefix, mut maybe_data) = split_inner(
				maybe_value.take(),
				|account| ((account.nonce, account.refcount), account.data)
			);
			f(&mut maybe_data).map(|result| {
				*maybe_value = maybe_data.map(|data| {
					let (nonce, refcount) = maybe_prefix.unwrap_or_default();
					AccountInfo { nonce, refcount, data }
				});
				(existed, maybe_value.is_some(), result)
			})
		}).map(|(existed, exists, v)| {
			if !existed && exists {
				Self::on_created_account(k.clone());
			} else if existed && !exists {
				Self::on_killed_account(k.clone());
			}
			v
		})
	}
}

/// Split an `option` into two constituent options, as defined by a `splitter` function.
pub fn split_inner<T, R, S>(option: Option<T>, splitter: impl FnOnce(T) -> (R, S))
	-> (Option<R>, Option<S>)
{
	match option {
		Some(inner) => {
			let (r, s) = splitter(inner);
			(Some(r), Some(s))
		}
		None => (None, None),
	}
}

/// resource limit check.
#[derive(Encode, Decode, Clone, Eq, PartialEq)]
pub struct CheckWeight<T: Trait + Send + Sync>(PhantomData<T>);

impl<T: Trait + Send + Sync> CheckWeight<T> {
	/// Get the quota ratio of each dispatch class type. This indicates that all operational
	/// dispatches can use the full capacity of any resource, while user-triggered ones can consume
	/// a portion.
	fn get_dispatch_limit_ratio(class: DispatchClass) -> Perbill {
		match class {
			DispatchClass::Operational | DispatchClass::Mandatory
				=> <Perbill as sp_runtime::PerThing>::one(),
			DispatchClass::Normal => T::AvailableBlockRatio::get(),
		}
	}

	/// Checks if the current extrinsic can fit into the block with respect to block weight limits.
	///
	/// Upon successes, it returns the new block weight as a `Result`.
	fn check_weight(
		info: <Self as SignedExtension>::DispatchInfo,
	) -> Result<Weight, TransactionValidityError> {
		let current_weight = Module::<T>::all_extrinsics_weight();
		let maximum_weight = T::MaximumBlockWeight::get();
		let limit = Self::get_dispatch_limit_ratio(info.class) * maximum_weight;
		let added_weight = info.weight.min(limit);
		let next_weight = current_weight.saturating_add(added_weight);
		if next_weight > limit && info.class != DispatchClass::Mandatory {
			Err(InvalidTransaction::ExhaustsResources.into())
		} else {
			Ok(next_weight)
		}
	}

	/// Checks if the current extrinsic can fit into the block with respect to block length limits.
	///
	/// Upon successes, it returns the new block length as a `Result`.
	fn check_block_length(
		info: <Self as SignedExtension>::DispatchInfo,
		len: usize,
	) -> Result<u32, TransactionValidityError> {
		let current_len = Module::<T>::all_extrinsics_len();
		let maximum_len = T::MaximumBlockLength::get();
		let limit = Self::get_dispatch_limit_ratio(info.class) * maximum_len;
		let added_len = len as u32;
		let next_len = current_len.saturating_add(added_len);
		if next_len > limit {
			Err(InvalidTransaction::ExhaustsResources.into())
		} else {
			Ok(next_len)
		}
	}

	/// get the priority of an extrinsic denoted by `info`.
	fn get_priority(info: <Self as SignedExtension>::DispatchInfo) -> TransactionPriority {
		match info.class {
			DispatchClass::Normal => info.weight.into(),
			DispatchClass::Operational => Bounded::max_value(),
			// Mandatory extrinsics are only for inherents; never transactions.
			DispatchClass::Mandatory => Bounded::min_value(),
		}
	}

	/// Creates new `SignedExtension` to check weight of the extrinsic.
	pub fn new() -> Self {
		Self(PhantomData)
	}

	/// Do the pre-dispatch checks. This can be applied to both signed and unsigned.
	///
	/// It checks and notes the new weight and length.
	fn do_pre_dispatch(
		info: <Self as SignedExtension>::DispatchInfo,
		len: usize,
	) -> Result<(), TransactionValidityError> {
		let next_len = Self::check_block_length(info, len)?;
		let next_weight = Self::check_weight(info)?;
		AllExtrinsicsLen::put(next_len);
		AllExtrinsicsWeight::put(next_weight);
		Ok(())
	}

	/// Do the validate checks. This can be applied to both signed and unsigned.
	///
	/// It only checks that the block weight and length limit will not exceed.
	fn do_validate(
		info: <Self as SignedExtension>::DispatchInfo,
		len: usize,
	) -> TransactionValidity {
		// ignore the next weight and length. If they return `Ok`, then it is below the limit.
		let _ = Self::check_block_length(info, len)?;
		let _ = Self::check_weight(info)?;

		Ok(ValidTransaction { priority: Self::get_priority(info), ..Default::default() })
	}
}

impl<T: Trait + Send + Sync> SignedExtension for CheckWeight<T> {
	type AccountId = T::AccountId;
	type Call = T::Call;
	type AdditionalSigned = ();
	type DispatchInfo = DispatchInfo;
	type Pre = ();
	const IDENTIFIER: &'static str = "CheckWeight";

	fn additional_signed(&self) -> sp_std::result::Result<(), TransactionValidityError> { Ok(()) }

	fn pre_dispatch(
		self,
		_who: &Self::AccountId,
		_call: &Self::Call,
		info: Self::DispatchInfo,
		len: usize,
<<<<<<< HEAD
	) -> Result<(Self::Pre, IsFullyValidated), TransactionValidityError> {
		Ok((Self::do_pre_dispatch(info, len)?, IsFullyValidated::No))
=======
	) -> Result<(), TransactionValidityError> {
		if info.class == DispatchClass::Mandatory {
			Err(InvalidTransaction::MandatoryDispatch)?
		}
		Self::do_pre_dispatch(info, len)
>>>>>>> 028a7159
	}

	fn validate(
		&self,
		_who: &Self::AccountId,
		_source: TransactionSource,
		_call: &Self::Call,
		info: Self::DispatchInfo,
		len: usize,
	) -> TransactionValidity {
		if info.class == DispatchClass::Mandatory {
			Err(InvalidTransaction::MandatoryDispatch)?
		}
		Self::do_validate(info, len)
	}

	fn pre_dispatch_unsigned(
		_call: &Self::Call,
		info: Self::DispatchInfo,
		len: usize,
	) -> Result<(Self::Pre, IsFullyValidated), TransactionValidityError> {
		Ok((Self::do_pre_dispatch(info, len)?, IsFullyValidated::No))
	}

	fn validate_unsigned(
		_source: TransactionSource,
		_call: &Self::Call,
		info: Self::DispatchInfo,
		len: usize,
	) -> TransactionValidity {
		Self::do_validate(info, len)
	}

	fn post_dispatch(
		_pre: Self::Pre,
		info: Self::DispatchInfo,
		_len: usize,
		result: &DispatchResult,
	) -> Result<(), TransactionValidityError> {
		// Since mandatory dispatched do not get validated for being overweight, we are sensitive
		// to them actually being useful. Block producers are thus not allowed to include mandatory
		// extrinsics that result in error.
		if info.class == DispatchClass::Mandatory && result.is_err() {
			Err(InvalidTransaction::BadMandatory)?
		}
		Ok(())
	}
}

impl<T: Trait + Send + Sync> Debug for CheckWeight<T> {
	#[cfg(feature = "std")]
	fn fmt(&self, f: &mut sp_std::fmt::Formatter) -> sp_std::fmt::Result {
		write!(f, "CheckWeight")
	}

	#[cfg(not(feature = "std"))]
	fn fmt(&self, _: &mut sp_std::fmt::Formatter) -> sp_std::fmt::Result {
		Ok(())
	}
}


/// Unsigned transactions validation.
#[derive(Encode, Decode, Clone, Eq, PartialEq)]
pub struct ValidateUnsigned<T: Trait + Send + Sync>(PhantomData<T>);

impl<T: Trait + Send + Sync> ValidateUnsigned<T> {
	/// Creates new `SignedExtension` to validate unsigned transactions.
	pub fn new() -> Self {
		Self(PhantomData)
	}
}

impl<T> SignedExtension for ValidateUnsigned<T> where
	T: Trait + traits::ValidateUnsigned<Call = <T as Trait>::Call> + Send + Sync,
{
	type AccountId = T::AccountId;
	type Call = <T as Trait>::Call;
	type AdditionalSigned = ();
	type DispatchInfo = DispatchInfo;
	type Pre = ();
	const IDENTIFIER: &'static str = "ValidateUnsigned";

	fn additional_signed(&self) -> sp_std::result::Result<(), TransactionValidityError> { Ok(()) }

	fn pre_dispatch_unsigned(
		call: &Self::Call,
		_info: Self::DispatchInfo,
		_len: usize,
	) -> Result<(Self::Pre, IsFullyValidated), TransactionValidityError> {
		Ok((
			(),
			<T as traits::ValidateUnsigned>::pre_dispatch(call)?
		))
	}

	fn validate_unsigned(
		source: TransactionSource,
		call: &Self::Call,
		_info: Self::DispatchInfo,
		_len: usize,
	) -> TransactionValidity {
		<T as traits::ValidateUnsigned>::validate_unsigned(source, call)
	}
}

impl<T: Trait + Send + Sync> Debug for ValidateUnsigned<T> {
	#[cfg(feature = "std")]
	fn fmt(&self, f: &mut sp_std::fmt::Formatter) -> sp_std::fmt::Result {
		write!(f, "ValidateUnsigned")
	}

	#[cfg(not(feature = "std"))]
	fn fmt(&self, _: &mut sp_std::fmt::Formatter) -> sp_std::fmt::Result {
		Ok(())
	}
}

/// Nonce check and increment to give replay protection for transactions.
#[derive(Encode, Decode, Clone, Eq, PartialEq)]
pub struct CheckNonce<T: Trait>(#[codec(compact)] T::Index);

impl<T: Trait> CheckNonce<T> {
	/// utility constructor. Used only in client/factory code.
	pub fn from(nonce: T::Index) -> Self {
		Self(nonce)
	}
}

impl<T: Trait> Debug for CheckNonce<T> {
	#[cfg(feature = "std")]
	fn fmt(&self, f: &mut sp_std::fmt::Formatter) -> sp_std::fmt::Result {
		write!(f, "CheckNonce({})", self.0)
	}

	#[cfg(not(feature = "std"))]
	fn fmt(&self, _: &mut sp_std::fmt::Formatter) -> sp_std::fmt::Result {
		Ok(())
	}
}

impl<T: Trait> SignedExtension for CheckNonce<T> {
	type AccountId = T::AccountId;
	type Call = T::Call;
	type AdditionalSigned = ();
	type DispatchInfo = DispatchInfo;
	type Pre = ();
	const IDENTIFIER: &'static str = "CheckNonce";

	fn additional_signed(&self) -> sp_std::result::Result<(), TransactionValidityError> { Ok(()) }

	fn pre_dispatch(
		self,
		who: &Self::AccountId,
		_call: &Self::Call,
		_info: Self::DispatchInfo,
		_len: usize,
	) -> Result<(Self::Pre, IsFullyValidated), TransactionValidityError> {
		let mut account = Account::<T>::get(who);
		if self.0 != account.nonce {
			return Err(
				if self.0 < account.nonce {
					InvalidTransaction::Stale
				} else {
					InvalidTransaction::Future
				}.into()
			)
		}
		account.nonce += T::Index::one();
		Account::<T>::insert(who, account);
		// since this extension generates `provides` tags, we consider it's doing full validation
		// (i.e. such extension is REQUIRED in the runtime, otherwise the txpool will go bananas)
		Ok(((), IsFullyValidated::Yes))
	}

	fn validate(
		&self,
		who: &Self::AccountId,
		_source: TransactionSource,
		_call: &Self::Call,
		info: Self::DispatchInfo,
		_len: usize,
	) -> TransactionValidity {
		// check index
		let account = Account::<T>::get(who);
		if self.0 < account.nonce {
			return InvalidTransaction::Stale.into()
		}

		let provides = vec![Encode::encode(&(who, self.0))];
		let requires = if account.nonce < self.0 {
			vec![Encode::encode(&(who, self.0 - One::one()))]
		} else {
			vec![]
		};

		Ok(ValidTransaction {
			priority: info.weight as TransactionPriority,
			requires,
			provides,
			longevity: TransactionLongevity::max_value(),
			propagate: true,
		})
	}
}

impl<T: Trait> IsDeadAccount<T::AccountId> for Module<T> {
	fn is_dead_account(who: &T::AccountId) -> bool {
		!Account::<T>::contains_key(who)
	}
}

/// Check for transaction mortality.
#[derive(Encode, Decode, Clone, Eq, PartialEq)]
pub struct CheckEra<T: Trait + Send + Sync>(Era, sp_std::marker::PhantomData<T>);

impl<T: Trait + Send + Sync> CheckEra<T> {
	/// utility constructor. Used only in client/factory code.
	pub fn from(era: Era) -> Self {
		Self(era, sp_std::marker::PhantomData)
	}
}

impl<T: Trait + Send + Sync> Debug for CheckEra<T> {
	#[cfg(feature = "std")]
	fn fmt(&self, f: &mut sp_std::fmt::Formatter) -> sp_std::fmt::Result {
		write!(f, "CheckEra({:?})", self.0)
	}

	#[cfg(not(feature = "std"))]
	fn fmt(&self, _: &mut sp_std::fmt::Formatter) -> sp_std::fmt::Result {
		Ok(())
	}
}

impl<T: Trait + Send + Sync> SignedExtension for CheckEra<T> {
	type AccountId = T::AccountId;
	type Call = T::Call;
	type AdditionalSigned = T::Hash;
	type DispatchInfo = DispatchInfo;
	type Pre = ();
	const IDENTIFIER: &'static str = "CheckEra";

	fn validate(
		&self,
		_who: &Self::AccountId,
		_source: TransactionSource,
		_call: &Self::Call,
		_info: Self::DispatchInfo,
		_len: usize,
	) -> TransactionValidity {
		let current_u64 = <Module<T>>::block_number().saturated_into::<u64>();
		let valid_till = self.0.death(current_u64);
		Ok(ValidTransaction {
			longevity: valid_till.saturating_sub(current_u64),
			..Default::default()
		})
	}

	fn additional_signed(&self) -> Result<Self::AdditionalSigned, TransactionValidityError> {
		let current_u64 = <Module<T>>::block_number().saturated_into::<u64>();
		let n = self.0.birth(current_u64).saturated_into::<T::BlockNumber>();
		if !<BlockHash<T>>::contains_key(n) {
			Err(InvalidTransaction::AncientBirthBlock.into())
		} else {
			Ok(<Module<T>>::block_hash(n))
		}
	}
}

/// Nonce check and increment to give replay protection for transactions.
#[derive(Encode, Decode, Clone, Eq, PartialEq)]
pub struct CheckGenesis<T: Trait + Send + Sync>(sp_std::marker::PhantomData<T>);

impl<T: Trait + Send + Sync> Debug for CheckGenesis<T> {
	#[cfg(feature = "std")]
	fn fmt(&self, f: &mut sp_std::fmt::Formatter) -> sp_std::fmt::Result {
		write!(f, "CheckGenesis")
	}

	#[cfg(not(feature = "std"))]
	fn fmt(&self, _: &mut sp_std::fmt::Formatter) -> sp_std::fmt::Result {
		Ok(())
	}
}

impl<T: Trait + Send + Sync> CheckGenesis<T> {
	/// Creates new `SignedExtension` to check genesis hash.
	pub fn new() -> Self {
		Self(sp_std::marker::PhantomData)
	}
}

impl<T: Trait + Send + Sync> SignedExtension for CheckGenesis<T> {
	type AccountId = T::AccountId;
	type Call = <T as Trait>::Call;
	type AdditionalSigned = T::Hash;
	type DispatchInfo = DispatchInfo;
	type Pre = ();
	const IDENTIFIER: &'static str = "CheckGenesis";

	fn additional_signed(&self) -> Result<Self::AdditionalSigned, TransactionValidityError> {
		Ok(<Module<T>>::block_hash(T::BlockNumber::zero()))
	}
}

/// Ensure the runtime version registered in the transaction is the same as at present.
#[derive(Encode, Decode, Clone, Eq, PartialEq)]
pub struct CheckVersion<T: Trait + Send + Sync>(sp_std::marker::PhantomData<T>);

impl<T: Trait + Send + Sync> Debug for CheckVersion<T> {
	#[cfg(feature = "std")]
	fn fmt(&self, f: &mut sp_std::fmt::Formatter) -> sp_std::fmt::Result {
		write!(f, "CheckVersion")
	}

	#[cfg(not(feature = "std"))]
	fn fmt(&self, _: &mut sp_std::fmt::Formatter) -> sp_std::fmt::Result {
		Ok(())
	}
}

impl<T: Trait + Send + Sync> CheckVersion<T> {
	/// Create new `SignedExtension` to check runtime version.
	pub fn new() -> Self {
		Self(sp_std::marker::PhantomData)
	}
}

impl<T: Trait + Send + Sync> SignedExtension for CheckVersion<T> {
	type AccountId = T::AccountId;
	type Call = <T as Trait>::Call;
	type AdditionalSigned = u32;
	type DispatchInfo = DispatchInfo;
	type Pre = ();
	const IDENTIFIER: &'static str = "CheckVersion";

	fn additional_signed(&self) -> Result<Self::AdditionalSigned, TransactionValidityError> {
		Ok(<Module<T>>::runtime_version().spec_version)
	}
}

pub struct ChainContext<T>(sp_std::marker::PhantomData<T>);
impl<T> Default for ChainContext<T> {
	fn default() -> Self {
		ChainContext(sp_std::marker::PhantomData)
	}
}

impl<T: Trait> Lookup for ChainContext<T> {
	type Source = <T::Lookup as StaticLookup>::Source;
	type Target = <T::Lookup as StaticLookup>::Target;

	fn lookup(&self, s: Self::Source) -> Result<Self::Target, LookupError> {
		<T::Lookup as StaticLookup>::lookup(s)
	}
}

#[cfg(test)]
mod tests {
	use super::*;
	use sp_std::cell::RefCell;
	use sp_core::H256;
	use sp_runtime::{traits::{BlakeTwo256, IdentityLookup}, testing::Header, DispatchError};
	use frame_support::{impl_outer_origin, parameter_types};

	impl_outer_origin! {
		pub enum Origin for Test where system = super {}
	}

	#[derive(Clone, Eq, PartialEq)]
	pub struct Test;

	parameter_types! {
		pub const BlockHashCount: u64 = 10;
		pub const MaximumBlockWeight: Weight = 1024;
		pub const AvailableBlockRatio: Perbill = Perbill::from_percent(75);
		pub const MaximumBlockLength: u32 = 1024;
		pub const Version: RuntimeVersion = RuntimeVersion {
			spec_name: sp_version::create_runtime_str!("test"),
			impl_name: sp_version::create_runtime_str!("system-test"),
			authoring_version: 1,
			spec_version: 1,
			impl_version: 1,
			apis: sp_version::create_apis_vec!([]),
		};
	}

	thread_local!{
		pub static KILLED: RefCell<Vec<u64>> = RefCell::new(vec![]);
	}

	pub struct RecordKilled;
	impl OnKilledAccount<u64> for RecordKilled {
		fn on_killed_account(who: &u64) { KILLED.with(|r| r.borrow_mut().push(*who)) }
	}

	impl Trait for Test {
		type Origin = Origin;
		type Call = ();
		type Index = u64;
		type BlockNumber = u64;
		type Hash = H256;
		type Hashing = BlakeTwo256;
		type AccountId = u64;
		type Lookup = IdentityLookup<Self::AccountId>;
		type Header = Header;
		type Event = u16;
		type BlockHashCount = BlockHashCount;
		type MaximumBlockWeight = MaximumBlockWeight;
		type AvailableBlockRatio = AvailableBlockRatio;
		type MaximumBlockLength = MaximumBlockLength;
		type Version = Version;
		type ModuleToIndex = ();
		type AccountData = u32;
		type OnNewAccount = ();
		type OnKilledAccount = RecordKilled;
	}

	impl From<Event<Test>> for u16 {
		fn from(e: Event<Test>) -> u16 {
			match e {
				Event::<Test>::ExtrinsicSuccess(..) => 100,
				Event::<Test>::ExtrinsicFailed(..) => 101,
				Event::<Test>::CodeUpdated => 102,
				_ => 103,
			}
		}
	}

	type System = Module<Test>;

	const CALL: &<Test as Trait>::Call = &();

	fn new_test_ext() -> sp_io::TestExternalities {
		GenesisConfig::default().build_storage::<Test>().unwrap().into()
	}

	fn normal_weight_limit() -> Weight {
		<Test as Trait>::AvailableBlockRatio::get() * <Test as Trait>::MaximumBlockWeight::get()
	}

	fn normal_length_limit() -> u32 {
		<Test as Trait>::AvailableBlockRatio::get() * <Test as Trait>::MaximumBlockLength::get()
	}

	#[test]
	fn origin_works() {
		let o = Origin::from(RawOrigin::<u64>::Signed(1u64));
		let x: Result<RawOrigin<u64>, Origin> = o.into();
		assert_eq!(x, Ok(RawOrigin::<u64>::Signed(1u64)));
	}

	#[test]
	fn stored_map_works() {
		new_test_ext().execute_with(|| {
			System::insert(&0, 42);
			assert!(System::allow_death(&0));

			System::inc_ref(&0);
			assert!(!System::allow_death(&0));

			System::insert(&0, 69);
			assert!(!System::allow_death(&0));

			System::dec_ref(&0);
			assert!(System::allow_death(&0));

			assert!(KILLED.with(|r| r.borrow().is_empty()));
			System::kill_account(&0);
			assert_eq!(KILLED.with(|r| r.borrow().clone()), vec![0u64]);
		});
	}

	#[test]
	fn deposit_event_should_work() {
		new_test_ext().execute_with(|| {
			System::initialize(
				&1,
				&[0u8; 32].into(),
				&[0u8; 32].into(),
				&Default::default(),
				InitKind::Full,
			);
			System::note_finished_extrinsics();
			System::deposit_event(1u16);
			System::finalize();
			assert_eq!(
				System::events(),
				vec![
					EventRecord {
						phase: Phase::Finalization,
						event: 1u16,
						topics: vec![],
					}
				]
			);

			System::initialize(
				&2,
				&[0u8; 32].into(),
				&[0u8; 32].into(),
				&Default::default(),
				InitKind::Full,
			);
			System::deposit_event(32u16);
			System::note_finished_initialize();
			System::deposit_event(42u16);
			System::note_applied_extrinsic(&Ok(()), 0, Default::default());
			System::note_applied_extrinsic(&Err(DispatchError::BadOrigin), 0, Default::default());
			System::note_finished_extrinsics();
			System::deposit_event(3u16);
			System::finalize();
			assert_eq!(
				System::events(),
				vec![
					EventRecord { phase: Phase::Initialization, event: 32u16, topics: vec![] },
					EventRecord { phase: Phase::ApplyExtrinsic(0), event: 42u16, topics: vec![] },
					EventRecord { phase: Phase::ApplyExtrinsic(0), event: 100u16, topics: vec![] },
					EventRecord { phase: Phase::ApplyExtrinsic(1), event: 101u16, topics: vec![] },
					EventRecord { phase: Phase::Finalization, event: 3u16, topics: vec![] }
				]
			);
		});
	}

	#[test]
	fn deposit_event_topics() {
		new_test_ext().execute_with(|| {
			const BLOCK_NUMBER: u64 = 1;

			System::initialize(
				&BLOCK_NUMBER,
				&[0u8; 32].into(),
				&[0u8; 32].into(),
				&Default::default(),
				InitKind::Full,
			);
			System::note_finished_extrinsics();

			let topics = vec![
				H256::repeat_byte(1),
				H256::repeat_byte(2),
				H256::repeat_byte(3),
			];

			// We deposit a few events with different sets of topics.
			System::deposit_event_indexed(&topics[0..3], 1u16);
			System::deposit_event_indexed(&topics[0..1], 2u16);
			System::deposit_event_indexed(&topics[1..2], 3u16);

			System::finalize();

			// Check that topics are reflected in the event record.
			assert_eq!(
				System::events(),
				vec![
					EventRecord {
						phase: Phase::Finalization,
						event: 1u16,
						topics: topics[0..3].to_vec(),
					},
					EventRecord {
						phase: Phase::Finalization,
						event: 2u16,
						topics: topics[0..1].to_vec(),
					},
					EventRecord {
						phase: Phase::Finalization,
						event: 3u16,
						topics: topics[1..2].to_vec(),
					}
				]
			);

			// Check that the topic-events mapping reflects the deposited topics.
			// Note that these are indexes of the events.
			assert_eq!(
				System::event_topics(&topics[0]),
				vec![(BLOCK_NUMBER, 0), (BLOCK_NUMBER, 1)],
			);
			assert_eq!(
				System::event_topics(&topics[1]),
				vec![(BLOCK_NUMBER, 0), (BLOCK_NUMBER, 2)],
			);
			assert_eq!(
				System::event_topics(&topics[2]),
				vec![(BLOCK_NUMBER, 0)],
			);
		});
	}

	#[test]
	fn prunes_block_hash_mappings() {
		new_test_ext().execute_with(|| {
			// simulate import of 15 blocks
			for n in 1..=15 {
				System::initialize(
					&n,
					&[n as u8 - 1; 32].into(),
					&[0u8; 32].into(),
					&Default::default(),
					InitKind::Full,
				);

				System::finalize();
			}

			// first 5 block hashes are pruned
			for n in 0..5 {
				assert_eq!(
					System::block_hash(n),
					H256::zero(),
				);
			}

			// the remaining 10 are kept
			for n in 5..15 {
				assert_eq!(
					System::block_hash(n),
					[n as u8; 32].into(),
				);
			}
		})
	}

	#[test]
	fn signed_ext_check_nonce_works() {
		new_test_ext().execute_with(|| {
			Account::<Test>::insert(1, AccountInfo { nonce: 1, refcount: 0, data: 0 });
			let source = TransactionSource::External;
			let info = DispatchInfo::default();
			let len = 0_usize;
			// stale
			assert!(CheckNonce::<Test>(0).validate(&1, source, CALL, info, len).is_err());
			assert!(CheckNonce::<Test>(0).pre_dispatch(&1, CALL, info, len).is_err());
			// correct
			assert!(CheckNonce::<Test>(1).validate(&1, source, CALL, info, len).is_ok());
			assert!(CheckNonce::<Test>(1).pre_dispatch(&1, CALL, info, len).is_ok());
			// future
			assert!(CheckNonce::<Test>(5).validate(&1, source, CALL, info, len).is_ok());
			assert!(CheckNonce::<Test>(5).pre_dispatch(&1, CALL, info, len).is_err());
		})
	}

	#[test]
	fn signed_ext_check_weight_works_normal_tx() {
		new_test_ext().execute_with(|| {
			let normal_limit = normal_weight_limit();
			let small = DispatchInfo { weight: 100, ..Default::default() };
			let medium = DispatchInfo {
				weight: normal_limit - 1,
				..Default::default()
			};
			let big = DispatchInfo {
				weight: normal_limit + 1,
				..Default::default()
			};
			let len = 0_usize;

			let reset_check_weight = |i, f, s| {
				AllExtrinsicsWeight::put(s);
				let r = CheckWeight::<Test>(PhantomData).pre_dispatch(&1, CALL, i, len);
				if f { assert!(r.is_err()) } else { assert!(r.is_ok()) }
			};

			reset_check_weight(small, false, 0);
			reset_check_weight(medium, false, 0);
			reset_check_weight(big, true, 1);
		})
	}

	#[test]
	fn signed_ext_check_weight_fee_works() {
		new_test_ext().execute_with(|| {
			let free = DispatchInfo { weight: 0, ..Default::default() };
			let len = 0_usize;

			assert_eq!(System::all_extrinsics_weight(), 0);
			let r = CheckWeight::<Test>(PhantomData).pre_dispatch(&1, CALL, free, len);
			assert!(r.is_ok());
			assert_eq!(System::all_extrinsics_weight(), 0);
		})
	}

	#[test]
	fn signed_ext_check_weight_max_works() {
		new_test_ext().execute_with(|| {
			let max = DispatchInfo { weight: Weight::max_value(), ..Default::default() };
			let len = 0_usize;
			let normal_limit = normal_weight_limit();

			assert_eq!(System::all_extrinsics_weight(), 0);
			let r = CheckWeight::<Test>(PhantomData).pre_dispatch(&1, CALL, max, len);
			assert!(r.is_ok());
			assert_eq!(System::all_extrinsics_weight(), normal_limit);
		})
	}

	#[test]
	fn signed_ext_check_weight_works_operational_tx() {
		new_test_ext().execute_with(|| {
			let normal = DispatchInfo { weight: 100, ..Default::default() };
			let op = DispatchInfo { weight: 100, class: DispatchClass::Operational, pays_fee: true };
			let len = 0_usize;
			let normal_limit = normal_weight_limit();

			// given almost full block
			AllExtrinsicsWeight::put(normal_limit);
			// will not fit.
			assert!(CheckWeight::<Test>(PhantomData).pre_dispatch(&1, CALL, normal, len).is_err());
			// will fit.
			assert!(CheckWeight::<Test>(PhantomData).pre_dispatch(&1, CALL, op, len).is_ok());

			// likewise for length limit.
			let len = 100_usize;
			AllExtrinsicsLen::put(normal_length_limit());
			assert!(CheckWeight::<Test>(PhantomData).pre_dispatch(&1, CALL, normal, len).is_err());
			assert!(CheckWeight::<Test>(PhantomData).pre_dispatch(&1, CALL, op, len).is_ok());
		})
	}

	#[test]
	fn signed_ext_check_weight_priority_works() {
		new_test_ext().execute_with(|| {
			let source = TransactionSource::External;
			let normal = DispatchInfo { weight: 100, class: DispatchClass::Normal, pays_fee: true };
			let op = DispatchInfo { weight: 100, class: DispatchClass::Operational, pays_fee: true };
			let len = 0_usize;

			let priority = CheckWeight::<Test>(PhantomData)
				.validate(&1, source, CALL, normal, len)
				.unwrap()
				.priority;
			assert_eq!(priority, 100);

			let priority = CheckWeight::<Test>(PhantomData)
				.validate(&1, source, CALL, op, len)
				.unwrap()
				.priority;
			assert_eq!(priority, u64::max_value());
		})
	}

	#[test]
	fn signed_ext_check_weight_block_size_works() {
		new_test_ext().execute_with(|| {
			let normal = DispatchInfo::default();
			let normal_limit = normal_weight_limit() as usize;
			let reset_check_weight = |tx, s, f| {
				AllExtrinsicsLen::put(0);
				let r = CheckWeight::<Test>(PhantomData).pre_dispatch(&1, CALL, tx, s);
				if f { assert!(r.is_err()) } else { assert!(r.is_ok()) }
			};

			reset_check_weight(normal, normal_limit - 1, false);
			reset_check_weight(normal, normal_limit, false);
			reset_check_weight(normal, normal_limit + 1, true);

			// Operational ones don't have this limit.
			let op = DispatchInfo { weight: 0, class: DispatchClass::Operational, pays_fee: true };
			reset_check_weight(op, normal_limit, false);
			reset_check_weight(op, normal_limit + 100, false);
			reset_check_weight(op, 1024, false);
			reset_check_weight(op, 1025, true);
		})
	}

	#[test]
	fn signed_ext_check_era_should_work() {
		new_test_ext().execute_with(|| {
			// future
			assert_eq!(
				CheckEra::<Test>::from(Era::mortal(4, 2)).additional_signed().err().unwrap(),
				InvalidTransaction::AncientBirthBlock.into(),
			);

			// correct
			System::set_block_number(13);
			<BlockHash<Test>>::insert(12, H256::repeat_byte(1));
			assert!(CheckEra::<Test>::from(Era::mortal(4, 12)).additional_signed().is_ok());
		})
	}

	#[test]
	fn signed_ext_check_era_should_change_longevity() {
		new_test_ext().execute_with(|| {
			let source = TransactionSource::External;
			let normal = DispatchInfo { weight: 100, class: DispatchClass::Normal, pays_fee: true };
			let len = 0_usize;
			let ext = (
				CheckWeight::<Test>(PhantomData),
				CheckEra::<Test>::from(Era::mortal(16, 256)),
			);
			System::set_block_number(17);
			<BlockHash<Test>>::insert(16, H256::repeat_byte(1));

			assert_eq!(ext.validate(&1, source, CALL, normal, len).unwrap().longevity, 15);
		})
	}


	#[test]
	fn set_code_checks_works() {
		struct CallInWasm(Vec<u8>);

		impl sp_core::traits::CallInWasm for CallInWasm {
			fn call_in_wasm(
				&self,
				_: &[u8],
				_: Option<Vec<u8>>,
				_: &str,
				_: &[u8],
				_: &mut dyn sp_externalities::Externalities,
			) -> Result<Vec<u8>, String> {
				Ok(self.0.clone())
			}
		}

		let test_data = vec![
			("test", 1, 2, Err(Error::<Test>::SpecVersionNeedsToIncrease)),
			("test", 1, 1, Err(Error::<Test>::SpecVersionNeedsToIncrease)),
			("test2", 1, 1, Err(Error::<Test>::InvalidSpecName)),
			("test", 2, 1, Ok(())),
			("test", 0, 1, Err(Error::<Test>::SpecVersionNeedsToIncrease)),
			("test", 1, 0, Err(Error::<Test>::SpecVersionNeedsToIncrease)),
		];

		for (spec_name, spec_version, impl_version, expected) in test_data.into_iter() {
			let version = RuntimeVersion {
				spec_name: spec_name.into(),
				spec_version,
				impl_version,
				..Default::default()
			};
			let call_in_wasm = CallInWasm(version.encode());

			let mut ext = new_test_ext();
			ext.register_extension(sp_core::traits::CallInWasmExt::new(call_in_wasm));
			ext.execute_with(|| {
				let res = System::set_code(
					RawOrigin::Root.into(),
					vec![1, 2, 3, 4],
				);

				assert_eq!(expected.map_err(DispatchError::from), res);
			});
		}
	}

	#[test]
	fn set_code_with_real_wasm_blob() {
		let executor = substrate_test_runtime_client::new_native_executor();
		let mut ext = new_test_ext();
		ext.register_extension(sp_core::traits::CallInWasmExt::new(executor));
		ext.execute_with(|| {
			System::set_block_number(1);
			System::set_code(
				RawOrigin::Root.into(),
				substrate_test_runtime_client::runtime::WASM_BINARY.to_vec(),
			).unwrap();

			assert_eq!(
				System::events(),
				vec![EventRecord { phase: Phase::Initialization, event: 102u16, topics: vec![] }],
			);
		});
	}

	#[test]
	fn runtime_upgraded_with_set_storage() {
		let executor = substrate_test_runtime_client::new_native_executor();
		let mut ext = new_test_ext();
		ext.register_extension(sp_core::traits::CallInWasmExt::new(executor));
		ext.execute_with(|| {
			System::set_storage(
				RawOrigin::Root.into(),
				vec![(
					well_known_keys::CODE.to_vec(),
					substrate_test_runtime_client::runtime::WASM_BINARY.to_vec()
				)],
			).unwrap();
		});
	}

	#[test]
	fn events_not_emitted_during_genesis() {
		new_test_ext().execute_with(|| {
			// Block Number is zero at genesis
			assert!(System::block_number().is_zero());
			System::on_created_account(Default::default());
			assert!(System::events().is_empty());
			// Events will be emitted starting on block 1
			System::set_block_number(1);
			System::on_created_account(Default::default());
			assert!(System::events().len() == 1);
		});
	}
}<|MERGE_RESOLUTION|>--- conflicted
+++ resolved
@@ -1276,16 +1276,11 @@
 		_call: &Self::Call,
 		info: Self::DispatchInfo,
 		len: usize,
-<<<<<<< HEAD
 	) -> Result<(Self::Pre, IsFullyValidated), TransactionValidityError> {
-		Ok((Self::do_pre_dispatch(info, len)?, IsFullyValidated::No))
-=======
-	) -> Result<(), TransactionValidityError> {
 		if info.class == DispatchClass::Mandatory {
 			Err(InvalidTransaction::MandatoryDispatch)?
 		}
-		Self::do_pre_dispatch(info, len)
->>>>>>> 028a7159
+		Ok((Self::do_pre_dispatch(info, len)?, IsFullyValidated::No))
 	}
 
 	fn validate(
