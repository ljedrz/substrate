--- conflicted
+++ resolved
@@ -34,13 +34,9 @@
 serde = "1.0.101"
 serde_json = "1.0.41"
 sysinfo = "0.12.0"
-<<<<<<< HEAD
 target_info = "0.1.0"
 hash-db = "0.15.2"
 
-=======
-sc-keystore = { version = "2.0.0-alpha.5", path = "../keystore" }
->>>>>>> 11493abe
 sp-io = { version = "2.0.0-alpha.5", path = "../../primitives/io" }
 sp-runtime = { version = "2.0.0-alpha.5", path = "../../primitives/runtime" }
 sp-utils = { version = "2.0.0-alpha.5", path = "../../primitives/utils" }
