--- conflicted
+++ resolved
@@ -40,15 +40,9 @@
 futures-timer = "3.0.1"
 parking_lot = "0.10.0"
 log = "0.4.8"
-<<<<<<< HEAD
-schnorrkel = { version = "0.9.0", features = ["preaudit_deprecated"] }
-rand = "0.7.2"
-merlin = "2.0.0"
-=======
 schnorrkel = { version = "0.9.1", features = ["preaudit_deprecated"] }
 rand = "0.7.2"
 merlin = "2.0"
->>>>>>> b5e8592d
 pdqselect = "0.1.0"
 derive_more = "0.99.2"
 
