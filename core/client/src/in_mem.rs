--- conflicted
+++ resolved
@@ -19,20 +19,11 @@
 use std::collections::HashMap;
 use std::sync::Arc;
 use parking_lot::{RwLock, Mutex};
-<<<<<<< HEAD
 use primitives::storage::well_known_keys;
-use runtime_primitives::generic::BlockId;
-use runtime_primitives::traits::{Block as BlockT, Header as HeaderT, Zero, NumberFor};
-use runtime_primitives::{Justification, StorageOverlay, ChildrenStorageOverlay};
-use state_machine::{self, backend::{Backend as StateBackend, InMemory}};
-=======
-use primitives::{ChangesTrieConfiguration, storage::well_known_keys};
-use sr_primitives::generic::{BlockId, DigestItem};
+use sr_primitives::generic::BlockId;
 use sr_primitives::traits::{Block as BlockT, Header as HeaderT, Zero, NumberFor};
 use sr_primitives::{Justification, StorageOverlay, ChildrenStorageOverlay};
 use state_machine::backend::{Backend as StateBackend, InMemory};
-use state_machine::{self, InMemoryChangesTrieStorage, ChangesTrieAnchorBlockId};
->>>>>>> 04ef6fa2
 use hash_db::Hasher;
 use trie::MemoryDB;
 
@@ -633,17 +624,6 @@
 
 			self.states.write().insert(hash, operation.new_state.unwrap_or_else(|| old_state.clone()));
 
-/*			let maybe_changes_trie_root = header.digest().log(DigestItem::as_changes_trie_root).cloned();
-			if let Some(changes_trie_root) = maybe_changes_trie_root {
-				if let Some(changes_trie_update) = operation.changes_trie_update {
-					self.changes_trie_storage.0.insert(
-						*header.number(),
-						changes_trie_root,
-						changes_trie_update
-					);
-				}
-			}*/
-
 			self.blockchain.insert(hash, header, justification, body, pending_block.state)?;
 		}
 
