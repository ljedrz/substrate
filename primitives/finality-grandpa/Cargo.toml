--- conflicted
+++ resolved
@@ -12,14 +12,9 @@
 
 [dependencies]
 sp-application-crypto = { version = "2.0.0-alpha.5", default-features = false, path = "../application-crypto" }
-<<<<<<< HEAD
-codec = { package = "parity-scale-codec", version = "1.2.0", default-features = false, features = ["derive"] }
+codec = { package = "parity-scale-codec", version = "1.3.0", default-features = false, features = ["derive"] }
 grandpa = { package = "finality-grandpa", version = "0.11.2", default-features = false, features = ["derive-codec"] }
 log = { version = "0.4.8", optional = true }
-=======
-codec = { package = "parity-scale-codec", version = "1.3.0", default-features = false, features = ["derive"] }
-sp-std = { version = "2.0.0-alpha.5", default-features = false, path = "../std" }
->>>>>>> b6c96a29
 serde = { version = "1.0.101", optional = true, features = ["derive"] }
 sp-api = { version = "2.0.0-alpha.5", default-features = false, path = "../api" }
 sp-core = { version = "2.0.0-alpha.5", default-features = false, path = "../core" }
@@ -37,12 +32,8 @@
 	"sp-api/std",
 	"sp-core/std",
 	"sp-runtime/std",
-<<<<<<< HEAD
 	"sp-std/std",
-]
-=======
 ]
 
 [package.metadata.docs.rs]
-targets = ["x86_64-unknown-linux-gnu"]
->>>>>>> b6c96a29
+targets = ["x86_64-unknown-linux-gnu"]