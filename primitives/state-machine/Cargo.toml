--- conflicted
+++ resolved
@@ -21,12 +21,8 @@
 codec = { package = "parity-scale-codec", version = "1.2.0" }
 num-traits = "0.2.8"
 rand = "0.7.2"
-<<<<<<< HEAD
-sp-externalities = { version = "0.8.0-alpha.4", path = "../externalities" }
-sp-stats = { version = "2.0.0-alpha.4", path = "../stats" }
-=======
 sp-externalities = { version = "0.8.0-alpha.5", path = "../externalities" }
->>>>>>> 2f3a0f64
+sp-stats = { version = "2.0.0-alpha.5", path = "../stats" }
 
 [dev-dependencies]
 hex-literal = "0.2.1"
